--- conflicted
+++ resolved
@@ -132,11 +132,7 @@
 
         try:
             return self._connect_cls(*self._args, **self._kwargs)
-<<<<<<< HEAD
-        except:  # noqa : E722
-=======
         except (TypeError, IndexError):
->>>>>>> 5071facc
             raise TypeError(
                 r"Unable to construct connection class.\n"
                 r"Did you provide all necessary joint properties?"
