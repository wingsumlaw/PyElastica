--- conflicted
+++ resolved
@@ -1,5 +1,4 @@
 __doc__ = """ Rod base classes and implementation details that need to be hidden from the user"""
-<<<<<<< HEAD
 __all__ = ["CosseratRod"]
 # import numpy as np
 # import functools
@@ -1107,511 +1106,4 @@
 #             *args,
 #             **kwargs
 #         )
-#         return cls(n_elements, shear_matrix, bend_matrix, rod, *args, **kwargs)
-=======
-import numpy as np
-import functools
-
-from elastica._linalg import _batch_matvec, _batch_cross
-from elastica._calculus import quadrature_kernel, difference_kernel
-from elastica._rotations import _inv_rotate
-from elastica.utils import MaxDimension, Tolerance
-
-from elastica.rod import RodBase
-from elastica.rod.constitutive_model import _LinearConstitutiveModelMixin
-from elastica.rod.data_structures import _RodSymplecticStepperMixin
-
-# TODO Add documentation for all functions
-
-
-@functools.lru_cache(maxsize=1)
-def _get_z_vector():
-    return np.array([0.0, 0.0, 1.0]).reshape(3, -1)
-
-
-class _CosseratRodBase(RodBase):
-    # I'm assuming number of elements can be deduced from the size of the inputs
-    def __init__(
-        self,
-        n_elements,
-        position,
-        directors,
-        rest_lengths,
-        density,
-        volume,
-        mass_second_moment_of_inertia,
-        nu,
-        *args,
-        **kwargs
-    ):
-        velocities = np.zeros((MaxDimension.value(), n_elements + 1))
-        omegas = np.zeros((MaxDimension.value(), n_elements))  # + 1e-16
-        accelerations = 0.0 * velocities
-        angular_accelerations = 0.0 * omegas
-        self.n_elems = n_elements
-        self._vector_states = np.hstack(
-            (position, velocities, omegas, accelerations, angular_accelerations)
-        )
-        self._matrix_states = directors.copy()
-        # initial set to zero; if coming through kwargs then modify
-        self.rest_lengths = rest_lengths
-        self.density = density
-        self.volume = volume
-
-        self.mass = np.zeros(n_elements + 1)
-        self.mass[:-1] += 0.5 * self.density * self.volume
-        self.mass[1:] += 0.5 * self.density * self.volume
-
-        self.mass_second_moment_of_inertia = mass_second_moment_of_inertia
-
-        self.inv_mass_second_moment_of_inertia = np.zeros(
-            (MaxDimension.value(), MaxDimension.value(), n_elements)
-        )
-        for i in range(n_elements):
-            # Check rank of mass moment of inertia matrix to see if it is invertible
-            assert (
-                np.linalg.matrix_rank(mass_second_moment_of_inertia[..., i])
-                == MaxDimension.value()
-            )
-            self.inv_mass_second_moment_of_inertia[..., i] = np.linalg.inv(
-                mass_second_moment_of_inertia[..., i]
-            )
-
-        self.nu = nu
-        self.rest_voronoi_lengths = 0.5 * (
-            self.rest_lengths[1:] + self.rest_lengths[:-1]
-        )
-        # calculated in `_compute_internal_forces_and_torques`
-        self.internal_forces = 0 * accelerations
-        self.internal_torques = 0 * angular_accelerations
-
-        # will apply external force and torques externally
-        self.external_forces = 0 * accelerations
-        self.external_torques = 0 * angular_accelerations
-
-        # calculated in `compute_geometry_from_state`
-        self.lengths = NotImplemented
-        self.tangents = NotImplemented
-        self.radius = NotImplemented
-
-        # calculated in `compute_all_dilatatation`
-        self.dilatation = NotImplemented
-        self.voronoi_dilatation = NotImplemented
-        self.dilatation_rate = NotImplemented
-
-    @classmethod
-    def straight_rod(
-        cls,
-        n_elements,
-        start,
-        direction,
-        normal,
-        base_length,
-        base_radius,
-        density,
-        nu,
-        mass_second_moment_of_inertia,
-        *args,
-        **kwargs
-    ):
-        # sanity checks here
-        assert n_elements > 1
-        assert base_length > Tolerance.atol()
-        assert base_radius > Tolerance.atol()
-        assert density > Tolerance.atol()
-        assert nu >= 0.0
-        assert np.sqrt(np.dot(normal, normal)) > Tolerance.atol()
-        assert np.sqrt(np.dot(direction, direction)) > Tolerance.atol()
-        for i in range(0, MaxDimension.value()):
-            assert mass_second_moment_of_inertia[i, i] > Tolerance.atol()
-
-        end = start + direction * base_length
-        position = np.zeros((MaxDimension.value(), n_elements + 1))
-        for i in range(0, MaxDimension.value()):
-            position[i, ...] = np.linspace(start[i], end[i], num=n_elements + 1)
-
-        # compute rest lengths and tangents
-        position_diff = position[..., 1:] - position[..., :-1]
-        rest_lengths = np.sqrt(np.einsum("ij,ij->j", position_diff, position_diff))
-        tangents = position_diff / rest_lengths
-        normal /= np.sqrt(np.dot(normal, normal))
-
-        # set directors
-        # check this order once
-        directors = np.zeros((MaxDimension.value(), MaxDimension.value(), n_elements))
-        normal_collection = np.repeat(normal[:, np.newaxis], n_elements, axis=1)
-        directors[0, ...] = normal_collection
-        directors[1, ...] = _batch_cross(tangents, normal_collection)
-        directors[2, ...] = tangents
-
-        volume = np.pi * base_radius ** 2 * rest_lengths
-
-        inertia_collection = np.repeat(
-            mass_second_moment_of_inertia[:, :, np.newaxis], n_elements, axis=2
-        )
-
-        # create rod
-        return cls(
-            n_elements,
-            position,
-            directors,
-            rest_lengths,
-            density,
-            volume,
-            inertia_collection,
-            nu,
-            *args,
-            **kwargs
-        )
-
-    def _compute_geometry_from_state(self):
-        """
-        Returns
-        -------
-
-        """
-        # Compute eq (3.3) from 2018 RSOS paper
-
-        # Note : we can use the two-point difference kernel, but it needs unnecessary padding
-        # and hence will always be slower
-        position_diff = (
-            self.position_collection[..., 1:] - self.position_collection[..., :-1]
-        )
-        self.lengths = np.sqrt(np.einsum("ij,ij->j", position_diff, position_diff))
-        self.tangents = position_diff / self.lengths
-        # resize based on volume conservation
-        self.radius = np.sqrt(self.volume / self.lengths / np.pi)
-
-    def _compute_all_dilatations(self):
-        """
-        Compute element and Voronoi region dilatations
-        Returns
-        -------
-
-        """
-        self._compute_geometry_from_state()
-        # Caveat : Needs already set rest_lengths and rest voronoi domain lengths
-        # Put in initialization
-
-        self.dilatation = self.lengths / self.rest_lengths
-
-        # Cmopute eq (3.4) from 2018 RSOS paper
-
-        # Note : we can use trapezoidal kernel, but it has padding and will be slower
-        voronoi_lengths = 0.5 * (self.lengths[1:] + self.lengths[:-1])
-
-        # Cmopute eq (3.45 from 2018 RSOS paper
-        self.voronoi_dilatation = voronoi_lengths / self.rest_voronoi_lengths
-
-    def _compute_dilatation_rate(self):
-        """
-
-        Returns
-        -------
-
-        """
-        # TODO Use the vector formula rather than separating it out
-        # self.lengths = l_i = |r^{i+1} - r^{i}|
-        r_dot_v = np.einsum(
-            "ij,ij->j", self.position_collection, self.velocity_collection
-        )
-        r_plus_one_dot_v = np.einsum(
-            "ij, ij->j",
-            self.position_collection[..., 1:],
-            self.velocity_collection[..., :-1],
-        )
-        r_dot_v_plus_one = np.einsum(
-            "ij, ij->j",
-            self.position_collection[..., :-1],
-            self.velocity_collection[..., 1:],
-        )
-        self.dilatation_rate = (
-            (r_dot_v[..., :-1] + r_dot_v[..., 1:] - r_dot_v_plus_one - r_plus_one_dot_v)
-            / self.lengths
-            / self.rest_lengths
-        )
-
-    def _compute_shear_stretch_strains(self):
-        # Quick trick : Instead of evaliation Q(et-d^3), use property that Q*d3 = (0,0,1), a constant
-        self._compute_all_dilatations()
-        self.sigma = (
-            self.dilatation * _batch_matvec(self.director_collection, self.tangents)
-            - _get_z_vector()
-        )
-
-    def _compute_bending_twist_strains(self):
-        # Note: dilatations are computed previously inside ` _compute_all_dilatations `
-        self.kappa = _inv_rotate(self.director_collection) / self.rest_voronoi_lengths
-
-    def _compute_damping_forces(self):
-        # Internal damping foces.
-        # damping_forces = self.nu * self.velocity_collection
-        # damping_forces[..., 0] *= 0.5  # first and last nodes have half mass
-        # damping_forces[..., -1] *= 0.5  # first and last nodes have half mass
-        #
-        # return damping_forces
-
-        elemental_velocities = 0.5 * (
-            self.velocity_collection[..., :-1] + self.velocity_collection[..., 1:]
-        )
-        elemental_damping_forces = self.nu * elemental_velocities * self.lengths
-        nodal_damping_forces = quadrature_kernel(elemental_damping_forces)
-        return nodal_damping_forces
-
-    def _compute_internal_forces(self):
-        # Compute n_l and cache it using internal_stress
-        # Be careful about usage though
-        self._compute_internal_shear_stretch_stresses_from_model()
-        # Signifies Q^T n_L / e
-        # Not using batch matvec as I don't want to take directors.T here
-        cosserat_internal_stress = (
-            np.einsum("jik, jk->ik", self.director_collection, self.internal_stress)
-            / self.dilatation  # computed in comp_dilatation <- compute_strain <- compute_stress
-        )
-        return (
-            difference_kernel(cosserat_internal_stress) - self._compute_damping_forces()
-        )
-
-    def _compute_damping_torques(self):
-        # Internal damping torques
-        damping_torques = self.nu * self.omega_collection * self.lengths
-        return damping_torques
-
-    def _compute_internal_torques(self):
-        # Compute \tau_l and cache it using internal_couple
-        # Be careful about usage though
-        self._compute_internal_bending_twist_stresses_from_model()
-        # Compute dilatation rate when needed, dilatation itself is done before
-        # in internal_stresses
-        self._compute_dilatation_rate()
-
-        voronoi_dilatation_inv_cube_cached = 1.0 / self.voronoi_dilatation ** 3
-        # Delta(\tau_L / \Epsilon^3)
-        bend_twist_couple_2D = difference_kernel(
-            self.internal_couple * voronoi_dilatation_inv_cube_cached
-        )
-        # \mathcal{A}[ (\kappa x \tau_L ) * \hat{D} / \Epsilon^3 ]
-        bend_twist_couple_3D = quadrature_kernel(
-            _batch_cross(self.kappa, self.internal_couple)
-            * self.rest_voronoi_lengths
-            * voronoi_dilatation_inv_cube_cached
-        )
-        # (Qt x n_L) * \hat{l}
-        shear_stretch_couple = (
-            _batch_cross(
-                _batch_matvec(self.director_collection, self.tangents),
-                self.internal_stress,
-            )
-            * self.rest_lengths
-        )
-
-        # I apply common sub expression elimination here, as J w / e is used in both the lagrangian and dilatation
-        # terms
-        # TODO : the _batch_matvec kernel needs to depend on the representation of J, and should be coded as such
-        J_omega_upon_e = (
-            _batch_matvec(self.mass_second_moment_of_inertia, self.omega_collection)
-            / self.dilatation
-        )
-
-        # (J \omega_L / e) x \omega_L
-        # Warning : Do not do micro-optimization here : you can ignore dividing by dilatation as we later multiply by it
-        # but this causes confusion and violates SRP
-        lagrangian_transport = _batch_cross(J_omega_upon_e, self.omega_collection)
-
-        # Note : in the computation of dilatation_rate, there is an optimization opportunity as dilatation rate has
-        # a dilatation-like term in the numerator, which we cancel here
-        # (J \omega_L / e^2) . (de/dt)
-        unsteady_dilatation = J_omega_upon_e * self.dilatation_rate / self.dilatation
-
-        return (
-            bend_twist_couple_2D
-            + bend_twist_couple_3D
-            + shear_stretch_couple
-            + lagrangian_transport
-            + unsteady_dilatation
-            - self._compute_damping_torques()
-        )
-
-    def _compute_internal_forces_and_torques(self, time):
-        """
-        Compute internal forces and torques. We need to compute internal forces and torques before the acceleration because
-        they are used in interaction. Thus in order to speed up simulation, we will compute internal forces and torques
-        one time and use them. Previously, we were computing internal forces and torques multiple times in interaction.
-        Saving internal forces and torques in a variable take some memory, but we will gain speed up.
-        Parameters
-        ----------
-        time
-
-        Returns
-        -------
-
-        """
-        self.internal_forces = self._compute_internal_forces()
-        self.internal_torques = self._compute_internal_torques()
-
-    # Interface to time-stepper mixins (Symplectic, Explicit), which calls this method
-    def update_accelerations(self, time):
-        """ TODO Do we need to make the collection members abstract?
-
-        Parameters
-        ----------
-        time
-
-        Returns
-        -------
-
-        """
-        np.copyto(
-            self.acceleration_collection,
-            (self.internal_forces + self.external_forces) / self.mass,
-        )
-        np.copyto(
-            self.alpha_collection,
-            _batch_matvec(
-                self.inv_mass_second_moment_of_inertia,
-                (self.internal_torques + self.external_torques),
-            )
-            * self.dilatation,
-        )
-
-        # Reset forces and torques
-        self.external_forces *= 0.0
-        self.external_torques *= 0.0
-
-    def compute_translational_energy(self):
-        return (
-            0.5
-            * (
-                self.mass
-                * np.einsum(
-                    "ij, ij-> j", self.velocity_collection, self.velocity_collection
-                )
-            ).sum()
-        )
-
-    def compute_rotational_energy(self):
-        J_omega_upon_e = (
-            _batch_matvec(self.mass_second_moment_of_inertia, self.omega_collection)
-            / self.dilatation
-        )
-        return 0.5 * np.einsum("ik,ik->k", self.omega_collection, J_omega_upon_e).sum()
-
-    def compute_velocity_center_of_mass(self):
-        mass_times_velocity = np.einsum("j,ij->ij", self.mass, self.velocity_collection)
-        sum_mass_times_velocity = np.einsum("ij->i", mass_times_velocity)
-
-        return sum_mass_times_velocity / self.mass.sum()
-
-    def compute_position_center_of_mass(self):
-        mass_times_position = np.einsum("j,ij->ij", self.mass, self.position_collection)
-        sum_mass_times_position = np.einsum("ij->i", mass_times_position)
-
-        return sum_mass_times_position / self.mass.sum()
-
-
-# TODO Fix this classmethod weirdness to a more scalable and maintainable solution
-# TODO Fix the SymplecticStepperMixin interface class as it does not belong here
-class CosseratRod(
-    _LinearConstitutiveModelMixin, _CosseratRodBase, _RodSymplecticStepperMixin
-):
-    def __init__(self, n_elements, shear_matrix, bend_matrix, rod, *args, **kwargs):
-        _LinearConstitutiveModelMixin.__init__(
-            self,
-            n_elements,
-            shear_matrix,
-            bend_matrix,
-            rod.rest_lengths,
-            *args,
-            **kwargs
-        )
-        _CosseratRodBase.__init__(
-            self,
-            n_elements,
-            rod._vector_states.copy()[..., : n_elements + 1],
-            rod._matrix_states.copy(),
-            rod.rest_lengths,
-            rod.density,
-            rod.volume,
-            rod.mass_second_moment_of_inertia,
-            rod.nu,
-            *args,
-            **kwargs
-        )
-        _RodSymplecticStepperMixin.__init__(self)
-        del rod
-
-        # This below two lines are for initializing sigma and kappa
-        self._compute_shear_stretch_strains()
-        self._compute_bending_twist_strains()
-
-    @classmethod
-    def straight_rod(
-        cls,
-        n_elements,
-        start,
-        direction,
-        normal,
-        base_length,
-        base_radius,
-        density,
-        nu,
-        youngs_modulus,
-        poisson_ratio,
-        alpha_c=4.0 / 3.0,
-        *args,
-        **kwargs
-    ):
-        # FIXME: Make sure G=E/(poisson_ratio+1.0) in wikipedia it is different
-        # Shear Modulus
-        shear_modulus = youngs_modulus / (poisson_ratio + 1.0)
-
-        # Second moment of inertia
-        A0 = np.pi * base_radius * base_radius
-        I0_1 = A0 * A0 / (4.0 * np.pi)
-        I0_2 = I0_1
-        I0_3 = 2.0 * I0_2
-        I0 = np.array([I0_1, I0_2, I0_3])
-
-        # Mass second moment of inertia for disk cross-section
-        mass_second_moment_of_inertia = np.zeros(
-            (MaxDimension.value(), MaxDimension.value()), np.float64
-        )
-        np.fill_diagonal(
-            mass_second_moment_of_inertia, I0 * density * base_length / n_elements
-        )
-
-        # Shear/Stretch matrix
-        shear_matrix = np.zeros(
-            (MaxDimension.value(), MaxDimension.value()), np.float64
-        )
-        np.fill_diagonal(
-            shear_matrix,
-            [
-                alpha_c * shear_modulus * A0,
-                alpha_c * shear_modulus * A0,
-                youngs_modulus * A0,
-            ],
-        )
-
-        # Bend/Twist matrix
-        bend_matrix = np.zeros((MaxDimension.value(), MaxDimension.value()), np.float64)
-        np.fill_diagonal(
-            bend_matrix,
-            [youngs_modulus * I0_1, youngs_modulus * I0_2, shear_modulus * I0_3],
-        )
-
-        rod = _CosseratRodBase.straight_rod(
-            n_elements,
-            start,
-            direction,
-            normal,
-            base_length,
-            base_radius,
-            density,
-            nu,
-            mass_second_moment_of_inertia,
-            *args,
-            **kwargs
-        )
-        return cls(n_elements, shear_matrix, bend_matrix, rod, *args, **kwargs)
->>>>>>> 01dabe1d
+#         return cls(n_elements, shear_matrix, bend_matrix, rod, *args, **kwargs)