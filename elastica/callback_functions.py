--- conflicted
+++ resolved
@@ -1,9 +1,5 @@
-<<<<<<< HEAD
-__doc__ = """ Call back functions for rod """
-__all__ = ["CallBackBaseClass", "MyCallBack", "ContinuumSnakeCallBack"]
-=======
 __doc__ = """ Module contains callback classes to save simulation data for rod-like objects """
->>>>>>> f4537f0e
+__all__ = ["CallBackBaseClass", "MyCallBack"]
 
 
 class CallBackBaseClass:
