<<<<<<< HEAD
__doc__ = """ Interaction module """
__all__ = [
    "AnistropicFrictionalPlane",
    "AnistropicFrictionalPlaneRigidBody",
    "SlenderBodyTheory",
]
from elastica import IMPORT_NUMBA

if IMPORT_NUMBA:
    from elastica._elastica_numba._interaction import (
        AnistropicFrictionalPlane,
        InteractionPlane,
        AnistropicFrictionalPlaneRigidBody,
        InteractionPlaneRigidBody,
        SlenderBodyTheory,
    )
else:
    from elastica._elastica_numpy._interaction import (
        AnistropicFrictionalPlane,
        InteractionPlane,
        AnistropicFrictionalPlaneRigidBody,
        InteractionPlaneRigidBody,
        SlenderBodyTheory,
    )
=======
__doc__ = """ Module containing interactions between a rod and its environment. """

import numpy as np
import numba
from ._linalg import _batch_matmul, _batch_matvec, _batch_cross
from elastica.utils import MaxDimension
from elastica.external_forces import NoForces


def find_slipping_elements(velocity_slip, velocity_threshold):
    """
    This function takes the velocity of elements and checks if they are larger than the threshold velocity.
    If the velocity of elements is larger than threshold velocity, that means those elements are slipping.
    In other words, kinetic friction will be acting on those elements, not static friction.
    This function outputs an array called slip function, this array has a size of the number of elements.
    If the velocity of the element is smaller than the threshold velocity slip function value for that element is 1,
    which means static friction is acting on that element. If the velocity of the element is larger than
    the threshold velocity slip function value for that element is between 0 and 1, which means kinetic friction is acting
    on that element.

    Parameters
    ----------
    velocity_slip : numpy.ndarray
        2D (dim, blocksize) array containing data with 'float' type.
        Rod-like object element velocity.
    velocity_threshold : float
        Threshold velocity to determine slip.

    Returns
    -------
    slip_function : numpy.ndarray
        2D (dim, blocksize) array containing data with 'float' type.
    """
    abs_velocity_slip = np.sqrt(np.einsum("ij, ij->j", velocity_slip, velocity_slip))
    slip_points = np.where(np.fabs(abs_velocity_slip) > velocity_threshold)
    slip_function = np.ones((velocity_slip.shape[1]))
    slip_function[slip_points] = np.fabs(
        1.0 - np.minimum(1.0, abs_velocity_slip[slip_points] / velocity_threshold - 1.0)
    )
    return slip_function


# TODO: node_to_elements only used in friction, so that it is located here, we can change it.
# Converting forces on nodes to elements
def nodes_to_elements(input):
    """
    This function converts the rod-like object dofs on nodes to
    dofs on elements. For example, node velocity is converted to
    element velocity.

    Parameters
    ----------
    input: numpy.ndarray
        2D (dim, blocksize) array containing data with 'float' type.

    Returns
    -------
    output: numpy.ndarray
        2D (dim, blocksize) array containing data with 'float' type.
    """
    # TODO: find a way with out initialzing output vector
    output = np.zeros((input.shape[0], input.shape[1] - 1))
    output[..., :-1] += 0.5 * input[..., 1:-1]
    output[..., 1:] += 0.5 * input[..., 1:-1]
    output[..., 0] += input[..., 0]
    output[..., -1] += input[..., -1]
    return output


# base class for interaction
# only applies normal force no friction
class InteractionPlane:
    """
    The interaction plane class computes the plane reaction
    force on a rod-like object.  For more details regarding the contact module refer to
    Eqn 4.8 of Gazzola et al. RSoS (2018).

        Attributes
        ----------
        k: float
            Stiffness coefficient between the plane and the rod-like object.
        nu: float
            Dissipation coefficient between the plane and the rod-like object.
        plane_origin: numpy.ndarray
            2D (dim, 1) array containing data with 'float' type.
            Origin of the plane.
        plane_normal: numpy.ndarray
           2D (dim, 1) array containing data with 'float' type.
           The normal vector of the plane.
        surface_tol: float
            Penetration tolerance between the plane and the rod-like object.

    """

    def __init__(self, k, nu, plane_origin, plane_normal):
        """

        Parameters
        ----------
        k: float
            Stiffness coefficient between the plane and the rod-like object.
        nu: float
            Dissipation coefficient between the plane and the rod-like object.
        plane_origin: numpy.ndarray
           2D (dim, 1) array containing data with 'float' type.
           Origin of the plane.
        plane_normal: numpy.ndarray
            2D (dim, 1) array containing data with 'float' type.
            The normal vector of the plane.
        """
        self.k = k
        self.nu = nu
        self.plane_origin = plane_origin.reshape(3, 1)
        self.plane_normal = plane_normal.reshape(3)
        self.surface_tol = 1e-4

    def apply_normal_force(self, system):
        """
        In the case of contact with the plane, this function computes the plane reaction force on the element.

        Parameters
        ----------
        system: object
            Rod-like object.

        Returns
        -------
        plane_response_force_mag : numpy.ndarray
            1D (blocksize) array containing data with 'float' type.
            Magnitude of plane response force acting on rod-like object.
        no_contact_point_idx : numpy.ndarray
            1D (blocksize) array containing data with 'int' type.
            Index of rod-like object elements that are not in contact with the plane.
        """

        # Compute plane response force
        nodal_total_forces = system.internal_forces + system.external_forces
        element_total_forces = nodes_to_elements(nodal_total_forces)
        force_component_along_normal_direction = np.einsum(
            "i, ij->j", self.plane_normal, element_total_forces
        )
        forces_along_normal_direction = np.einsum(
            "i, j->ij", self.plane_normal, force_component_along_normal_direction
        )
        # If the total force component along the plane normal direction is greater than zero that means,
        # total force is pushing rod away from the plane not towards the plane. Thus, response force
        # applied by the surface has to be zero.
        forces_along_normal_direction[
            ..., np.where(force_component_along_normal_direction > 0)
        ] = 0.0
        # Compute response force on the element. Plane response force
        # has to be away from the surface and towards the element. Thus
        # multiply forces along normal direction with negative sign.
        plane_response_force = -forces_along_normal_direction

        # Elastic force response due to penetration
        element_position = 0.5 * (
            system.position_collection[..., :-1] + system.position_collection[..., 1:]
        )
        distance_from_plane = np.einsum(
            "i, ij->j", self.plane_normal, (element_position - self.plane_origin)
        )
        plane_penetration = np.minimum(distance_from_plane - system.radius, 0.0)
        elastic_force = -self.k * np.einsum(
            "i, j->ij", self.plane_normal, plane_penetration
        )

        # Damping force response due to velocity towards the plane
        element_velocity = 0.5 * (
            system.velocity_collection[..., :-1] + system.velocity_collection[..., 1:]
        )
        normal_component_of_element_velocity = np.einsum(
            "i, ij->j", self.plane_normal, element_velocity
        )
        damping_force = -self.nu * np.einsum(
            "i, j->ij", self.plane_normal, normal_component_of_element_velocity
        )

        # Compute total plane response force
        plane_response_force_total = (
            plane_response_force + elastic_force + damping_force
        )

        # Check if the rod elements are in contact with plane.
        no_contact_point_idx = np.where(
            (distance_from_plane - system.radius) > self.surface_tol
        )
        # If rod element does not have any contact with plane, plane cannot apply response
        # force on the element. Thus lets set plane response force to 0.0 for the no contact points.
        plane_response_force[..., no_contact_point_idx] = 0.0
        plane_response_force_total[..., no_contact_point_idx] = 0.0

        system.external_forces[..., :-1] += 0.5 * plane_response_force_total
        system.external_forces[..., 1:] += 0.5 * plane_response_force_total

        return (
            np.sqrt(np.einsum("ij, ij->j", plane_response_force, plane_response_force)),
            no_contact_point_idx,
        )


# class for anisotropic frictional plane
# NOTE: friction coefficients are passed as arrays in the order
# mu_forward : mu_backward : mu_sideways
# head is at x[0] and forward means head to tail
# same convention for kinetic and static
# mu named as to which direction it opposes
class AnisotropicFrictionalPlane(NoForces, InteractionPlane):
    """
    This anisotropic friction plane class is for computing
    anisotropic friction forces on rods.
    A detailed explanation of the implemented equations
    can be found in Gazzola et al. RSoS. (2018).

        Attributes
        ----------
        k: float
            Stiffness coefficient between the plane and the rod-like object.
        nu: float
            Dissipation coefficient between the plane and the rod-like object.
        plane_origin: numpy.ndarray
            2D (dim, 1) array containing data with 'float' type.
            Origin of the plane.
        plane_normal: numpy.ndarray
            2D (dim, 1) array containing data with 'float' type.
            The normal vector of the plane.
        slip_velocity_tol: float
            Velocity tolerance to determine if the element is slipping or not.
        static_mu_array: numpy.ndarray
            1D (3,) array containing data with 'float' type.
            [forward, backward, sideways] static friction coefficients.
        kinetic_mu_array: numpy.ndarray
            1D (3,) array containing data with 'float' type.
            [forward, backward, sideways] kinetic friction coefficients.
    """

    def __init__(
        self,
        k,
        nu,
        plane_origin,
        plane_normal,
        slip_velocity_tol,
        static_mu_array,
        kinetic_mu_array,
    ):
        """

        Parameters
        ----------
        k: float
            Stiffness coefficient between the plane and the rod-like object.
        nu: float
            Dissipation coefficient between the plane and the rod-like object.
        plane_origin: numpy.ndarray
            2D (dim, 1) array containing data with 'float' type.
            Origin of the plane.
        plane_normal: numpy.ndarray
            2D (dim, 1) array containing data with 'float' type.
            The normal vector of the plane.
        slip_velocity_tol: float
            Velocity tolerance to determine if the element is slipping or not.
        static_mu_array: numpy.ndarray
            1D (3,) array containing data with 'float' type.
            [forward, backward, sideways] static friction coefficients.
        kinetic_mu_array: numpy.ndarray
            1D (3,) array containing data with 'float' type.
            [forward, backward, sideways] kinetic friction coefficients.
        """
        InteractionPlane.__init__(self, k, nu, plane_origin, plane_normal)
        self.slip_velocity_tol = slip_velocity_tol
        (
            self.static_mu_forward,
            self.static_mu_backward,
            self.static_mu_sideways,
        ) = static_mu_array
        (
            self.kinetic_mu_forward,
            self.kinetic_mu_backward,
            self.kinetic_mu_sideways,
        ) = kinetic_mu_array

    # kinetic and static friction should separate functions
    # for now putting them together to figure out common variables
    def apply_forces(self, system, time=0.0):

        # calculate axial and rolling directions
        plane_response_force_mag, no_contact_point_idx = self.apply_normal_force(system)
        normal_plane_collection = np.repeat(
            self.plane_normal.reshape(3, 1), plane_response_force_mag.shape[0], axis=1
        )
        # First compute component of rod tangent in plane. Because friction forces acts in plane not out of plane. Thus
        # axial direction has to be in plane, it cannot be out of plane. We are projecting rod element tangent vector in
        # to the plane. So friction forces can only be in plane forces and not out of plane.
        tangent_along_normal_direction = np.einsum(
            "ij, ij->j", system.tangents, normal_plane_collection
        )
        tangent_perpendicular_to_normal_direction = system.tangents - np.einsum(
            "j, ij->ij", tangent_along_normal_direction, normal_plane_collection
        )
        tangent_perpendicular_to_normal_direction_mag = np.einsum(
            "ij, ij->j",
            tangent_perpendicular_to_normal_direction,
            tangent_perpendicular_to_normal_direction,
        )
        # Normalize tangent_perpendicular_to_normal_direction. This is axial direction for plane. Here we are adding
        # small tolerance (1e-10) for normalization, in order to prevent division by 0.
        axial_direction = np.einsum(
            "ij, j-> ij",
            tangent_perpendicular_to_normal_direction,
            1 / (tangent_perpendicular_to_normal_direction_mag + 1e-14),
        )
        element_velocity = 0.5 * (
            system.velocity_collection[..., :-1] + system.velocity_collection[..., 1:]
        )

        # first apply axial kinetic friction
        velocity_mag_along_axial_direction = np.einsum(
            "ij,ij->j", element_velocity, axial_direction
        )
        velocity_along_axial_direction = np.einsum(
            "j, ij->ij", velocity_mag_along_axial_direction, axial_direction
        )
        # Friction forces depends on the direction of velocity, in other words sign
        # of the velocity vector.
        velocity_sign_along_axial_direction = np.sign(
            velocity_mag_along_axial_direction
        )
        # Check top for sign convention
        kinetic_mu = 0.5 * (
            self.kinetic_mu_forward * (1 + velocity_sign_along_axial_direction)
            + self.kinetic_mu_backward * (1 - velocity_sign_along_axial_direction)
        )
        # Call slip function to check if elements slipping or not
        slip_function_along_axial_direction = find_slipping_elements(
            velocity_along_axial_direction, self.slip_velocity_tol
        )
        kinetic_friction_force_along_axial_direction = -(
            (1.0 - slip_function_along_axial_direction)
            * kinetic_mu
            * plane_response_force_mag
            * velocity_sign_along_axial_direction
            * axial_direction
        )
        # If rod element does not have any contact with plane, plane cannot apply friction
        # force on the element. Thus lets set kinetic friction force to 0.0 for the no contact points.
        kinetic_friction_force_along_axial_direction[..., no_contact_point_idx] = 0.0
        system.external_forces[..., :-1] += (
            0.5 * kinetic_friction_force_along_axial_direction
        )
        system.external_forces[..., 1:] += (
            0.5 * kinetic_friction_force_along_axial_direction
        )

        # Now rolling kinetic friction
        rolling_direction = _batch_cross(axial_direction, normal_plane_collection)
        torque_arm = -system.radius * normal_plane_collection
        velocity_along_rolling_direction = np.einsum(
            "ij ,ij ->j ", element_velocity, rolling_direction
        )
        directors_transpose = np.einsum("ijk -> jik", system.director_collection)
        # w_rot = Q.T @ omega @ Q @ r
        rotation_velocity = _batch_matvec(
            directors_transpose,
            _batch_cross(
                system.omega_collection,
                _batch_matvec(system.director_collection, torque_arm),
            ),
        )
        rotation_velocity_along_rolling_direction = np.einsum(
            "ij,ij->j", rotation_velocity, rolling_direction
        )
        slip_velocity_mag_along_rolling_direction = (
            velocity_along_rolling_direction + rotation_velocity_along_rolling_direction
        )
        slip_velocity_along_rolling_direction = np.einsum(
            "j, ij->ij", slip_velocity_mag_along_rolling_direction, rolling_direction
        )
        slip_velocity_sign_along_rolling_direction = np.sign(
            slip_velocity_mag_along_rolling_direction
        )
        slip_function_along_rolling_direction = find_slipping_elements(
            slip_velocity_along_rolling_direction, self.slip_velocity_tol
        )
        kinetic_friction_force_along_rolling_direction = -(
            (1.0 - slip_function_along_rolling_direction)
            * self.kinetic_mu_sideways
            * plane_response_force_mag
            * slip_velocity_sign_along_rolling_direction
            * rolling_direction
        )
        # If rod element does not have any contact with plane, plane cannot apply friction
        # force on the element. Thus lets set kinetic friction force to 0.0 for the no contact points.
        kinetic_friction_force_along_rolling_direction[..., no_contact_point_idx] = 0.0
        system.external_forces[..., :-1] += (
            0.5 * kinetic_friction_force_along_rolling_direction
        )
        system.external_forces[..., 1:] += (
            0.5 * kinetic_friction_force_along_rolling_direction
        )
        # torque = Q @ r @ Fr
        system.external_torques += _batch_matvec(
            system.director_collection,
            _batch_cross(torque_arm, kinetic_friction_force_along_rolling_direction),
        )

        # now axial static friction
        nodal_total_forces = system.internal_forces + system.external_forces
        element_total_forces = nodes_to_elements(nodal_total_forces)
        force_component_along_axial_direction = np.einsum(
            "ij,ij->j", element_total_forces, axial_direction
        )
        force_component_sign_along_axial_direction = np.sign(
            force_component_along_axial_direction
        )
        # check top for sign convention
        static_mu = 0.5 * (
            self.static_mu_forward * (1 + force_component_sign_along_axial_direction)
            + self.static_mu_backward * (1 - force_component_sign_along_axial_direction)
        )
        max_friction_force = (
            slip_function_along_axial_direction * static_mu * plane_response_force_mag
        )
        # friction = min(mu N, pushing force)
        static_friction_force_along_axial_direction = -(
            np.minimum(
                np.fabs(force_component_along_axial_direction), max_friction_force
            )
            * force_component_sign_along_axial_direction
            * axial_direction
        )
        # If rod element does not have any contact with plane, plane cannot apply friction
        # force on the element. Thus lets set static friction force to 0.0 for the no contact points.
        static_friction_force_along_axial_direction[..., no_contact_point_idx] = 0.0
        system.external_forces[..., :-1] += (
            0.5 * static_friction_force_along_axial_direction
        )
        system.external_forces[..., 1:] += (
            0.5 * static_friction_force_along_axial_direction
        )

        # now rolling static friction
        # there is some normal, tangent and rolling directions inconsitency from Elastica
        total_torques = _batch_matvec(
            directors_transpose, (system.internal_torques + system.external_torques)
        )
        # Elastica has opposite defs of tangents in interaction.h and rod.cpp
        total_torques_along_axial_direction = np.einsum(
            "ij,ij->j", total_torques, axial_direction
        )
        force_component_along_rolling_direction = np.einsum(
            "ij,ij->j", element_total_forces, rolling_direction
        )
        noslip_force = -(
            (
                system.radius * force_component_along_rolling_direction
                - 2.0 * total_torques_along_axial_direction
            )
            / 3.0
            / system.radius
        )
        max_friction_force = (
            slip_function_along_rolling_direction
            * self.static_mu_sideways
            * plane_response_force_mag
        )
        noslip_force_sign = np.sign(noslip_force)
        static_friction_force_along_rolling_direction = (
            np.minimum(np.fabs(noslip_force), max_friction_force)
            * noslip_force_sign
            * rolling_direction
        )
        # If rod element does not have any contact with plane, plane cannot apply friction
        # force on the element. Thus lets set plane static friction force to 0.0 for the no contact points.
        static_friction_force_along_rolling_direction[..., no_contact_point_idx] = 0.0
        system.external_forces[..., :-1] += (
            0.5 * static_friction_force_along_rolling_direction
        )
        system.external_forces[..., 1:] += (
            0.5 * static_friction_force_along_rolling_direction
        )
        system.external_torques += _batch_matvec(
            system.director_collection,
            _batch_cross(torque_arm, static_friction_force_along_rolling_direction),
        )


# Slender body module
@numba.njit
def sum_over_elements(input):
    """
    This function sums all elements of the input array.
    Using a Numba njit decorator shows better performance
    compared to python sum(), .sum() and np.sum()

    Parameters
    ----------
    input: numpy.ndarray
        1D (blocksize) array containing data with 'float' type.

    Returns
    -------
    float

    """
    """
    Developer Note
    -----
    Faster than sum(), .sum() and np.sum()

    For blocksize = 200

    sum(): 36.9 µs ± 3.99 µs per loop (mean ± std. dev. of 7 runs, 10000 loops each)

    .sum(): 3.17 µs ± 90.1 ns per loop (mean ± std. dev. of 7 runs, 100000 loops each)

    np.sum(): 5.17 µs ± 364 ns per loop (mean ± std. dev. of 7 runs, 100000 loops each)

    This version: 513 ns ± 24.6 ns per loop (mean ± std. dev. of 7 runs, 1000000 loops each)
    """

    output = 0.0
    for i in range(input.shape[0]):
        output += input[i]

    return output


@numba.njit
def node_to_element_velocity(node_velocity):
    """
    This function computes the velocity of the elements.
    Here we define a separate function because benchmark results
    showed that using Numba, we get almost 3 times faster calculation.

    Parameters
    ----------
    node_velocity: numpy.ndarray
        2D (dim, blocksize) array containing data with 'float' type.

    Returns
    -------
    element_velocity: numpy.ndarray
        2D (dim, blocksize) array containing data with 'float' type.

    """

    """
    Developer Note
    ----
    Faster than pure python for blocksize 100

    python: 3.81 µs ± 427 ns per loop (mean ± std. dev. of 7 runs, 100000 loops each)

    this version: 1.11 µs ± 19.3 ns per loop (mean ± std. dev. of 7 runs, 1000000 loops each)
    """

    element_velocity = 0.5 * (node_velocity[..., :-1] + node_velocity[..., 1:])
    return element_velocity


@numba.njit
def slender_body_forces(
    tangents, velocity_collection, dynamic_viscosity, lengths, radius
):
    r"""
    This function computes hydrodynamic forces on a body using slender body theory.
    The below implementation is from Eq. 4.13 in Gazzola et al. RSoS. (2018).

    .. math::
        F_{h}=\frac{-4\pi\mu}{\ln{(L/r)}}\left(\mathbf{I}-\frac{1}{2}\mathbf{t}^{\textrm{T}}\mathbf{t}\right)\mathbf{v}



    Parameters
    ----------
    tangents: numpy.ndarray
        2D (dim, blocksize) array containing data with 'float' type.
        Rod-like element tangent directions.
    velocity_collection: numpy.ndarray
        2D (dim, blocksize) array containing data with 'float' type.
        Rod-like object velocity collection.
    dynamic_viscosity: float
        Dynamic viscosity of the fluid.
    length: numpy.ndarray
        1D (blocksize) array containing data with 'float' type.
        Rod-like object element lengths.
    radius: numpy.ndarray
        1D (blocksize) array containing data with 'float' type.
        Rod-like object element radius.

    Returns
    -------
    stokes_force: numpy.ndarray
       2D (dim, blocksize) array containing data with 'float' type.
    """

    """
    Developer Note
    ----
    Faster than numpy einsum implementation for blocksize 100

    numpy: 39.5 µs ± 6.78 µs per loop (mean ± std. dev. of 7 runs, 10000 loops each)

    this version: 3.91 µs ± 310 ns per loop (mean ± std. dev. of 7 runs, 100000 loops each)
    """

    f = np.empty((tangents.shape[0], tangents.shape[1]))
    total_length = sum_over_elements(lengths)
    element_velocity = node_to_element_velocity(velocity_collection)

    for k in range(tangents.shape[1]):
        # compute the entries of t`t. a[#][#] are the the
        # entries of t`t matrix
        a11 = tangents[0, k] * tangents[0, k]
        a12 = tangents[0, k] * tangents[1, k]
        a13 = tangents[0, k] * tangents[2, k]

        a21 = tangents[1, k] * tangents[0, k]
        a22 = tangents[1, k] * tangents[1, k]
        a23 = tangents[1, k] * tangents[2, k]

        a31 = tangents[2, k] * tangents[0, k]
        a32 = tangents[2, k] * tangents[1, k]
        a33 = tangents[2, k] * tangents[2, k]

        # factor = - 4*pi*mu/ln(L/r)
        factor = (
            -4.0
            * np.pi
            * dynamic_viscosity
            / np.log(total_length / radius[k])
            * lengths[k]
        )

        # Fh = factor * ((I - 0.5 * a) * v)
        f[0, k] = factor * (
            (1.0 - 0.5 * a11) * element_velocity[0, k]
            + (0.0 - 0.5 * a12) * element_velocity[1, k]
            + (0.0 - 0.5 * a13) * element_velocity[2, k]
        )
        f[1, k] = factor * (
            (0.0 - 0.5 * a21) * element_velocity[0, k]
            + (1.0 - 0.5 * a22) * element_velocity[1, k]
            + (0.0 - 0.5 * a23) * element_velocity[2, k]
        )
        f[2, k] = factor * (
            (0.0 - 0.5 * a31) * element_velocity[0, k]
            + (0.0 - 0.5 * a32) * element_velocity[1, k]
            + (1.0 - 0.5 * a33) * element_velocity[2, k]
        )

    return f


# slender body theory
class SlenderBodyTheory(NoForces):
    """
    This slender body theory class is for flow-structure
    interaction problems. This class applies hydrodynamic
    forces on the body using the slender body theory given in
    Eq. 4.13 of Gazzola et al. RSoS (2018).

        Attributes
        ----------
        dynamic_viscosity: float
            Dynamic viscosity of the fluid.

    """

    def __init__(self, dynamic_viscosity):
        """

        Parameters
        ----------
        dynamic_viscosity : float
            Dynamic viscosity of the fluid.
        """
        super(SlenderBodyTheory, self).__init__()
        self.dynamic_viscosity = dynamic_viscosity

    def apply_forces(self, system, time=0.0):

        stokes_force = slender_body_forces(
            system.tangents,
            system.velocity_collection,
            self.dynamic_viscosity,
            system.lengths,
            system.radius,
        )
>>>>>>> f4537f0e

# import numpy as np
# from elastica.utils import MaxDimension
# from elastica.external_forces import NoForces
#
#
# try:
#     import numba
#     from numba import njit
#     from ._linalg import (
#         _batch_matmul,
#         _batch_matvec,
#         _batch_cross,
#         _batch_norm,
#         _batch_dot,
#         _batch_product_i_k_to_ik,
#         _batch_product_i_ik_to_k,
#         _batch_product_k_ik_to_ik,
#         _batch_vector_sum,
#         _batch_matrix_transpose,
#         _batch_vec_oneD_vec_cross,
#     )
#
#     @njit(cache=True)
#     def find_slipping_elements(velocity_slip, velocity_threshold):
#         """
#         This function takes the velocity of elements and checks if they are larger
#         than the threshold velocity. If velocity of elements are larger than
#         threshold velocity, that means those elements are slipping, in other words
#         kinetic friction will be acting on those elements not static friction. This
#         function output an array called slip function, this array has a size of number
#         of elements. If velocity of element is smaller than the threshold velocity slip
#         function value for that element is 1, which means static friction is acting on
#         that element. If velocity of element is larger than the threshold velocity slip
#         function value for that element is between 0 and 1, which means kinetic friction
#         is acting on that element.
#
#         Parameters
#         ----------
#         velocity_slip
#         velocity_threshold
#
#         Returns
#         -------
#         slip function
#
#         Notes
#         -----
#         Benchmark results, for a blocksize of 100 using timeit
#         python version: 18.9 µs ± 2.98 µs per loop
#         this version: 1.96 µs ± 58.3 ns per loop
#         """
#         abs_velocity_slip = _batch_norm(velocity_slip)
#         slip_points = np.where(np.fabs(abs_velocity_slip) > velocity_threshold)
#         slip_function = np.ones((velocity_slip.shape[1]))
#         slip_function[slip_points] = np.fabs(
#             1.0
#             - np.minimum(1.0, abs_velocity_slip[slip_points] / velocity_threshold - 1.0)
#         )
#         return slip_function
#
#     @njit(cache=True)
#     def nodes_to_elements(input):
#         """
#         Converting forces on nodes to element forces
#         Parameters
#         ----------
#         input
#
#         Returns
#         -------
#         Notes
#         -----
#         Benchmark results, for a blocksize of 100 using timeit
#         Python version: 18.1 µs ± 1.03 µs per loop
#         This version: 1.55 µs ± 13.4 ns per loop
#         """
#         blocksize = input.shape[1] - 1  # nelem
#         output = np.zeros((3, blocksize))
#         for i in range(3):
#             for k in range(0, blocksize):
#                 output[i, k] += 0.5 * (input[i, k] + input[i, k + 1])
#
#                 # Put extra care for the first and last element
#         output[..., 0] += 0.5 * input[..., 0]
#         output[..., -1] += 0.5 * input[..., -1]
#
#         return output
#
#     @njit(cache=True)
#     def elements_to_nodes_inplace(vector_in_element_frame, vector_in_node_frame):
#         """
#         Updating nodal forces using the forces computed on elements
#         Parameters
#         ----------
#         vector_in_element_frame
#         vector_in_node_frame
#
#         Returns
#         -------
#         Notes
#         -----
#         Benchmark results, for a blocksize of 100 using timeit
#         Python version: 23.1 µs ± 7.57 µs per loop
#         This version: 696 ns ± 10.2 ns per loop
#         """
#         for i in range(3):
#             for k in range(vector_in_element_frame.shape[1]):
#                 vector_in_node_frame[i, k] += 0.5 * vector_in_element_frame[i, k]
#                 vector_in_node_frame[i, k + 1] += 0.5 * vector_in_element_frame[i, k]
#
#     # base class for interaction
#     # only applies normal force no friction
#     class InteractionPlane:
#         def __init__(self, k, nu, plane_origin, plane_normal):
#             self.k = k
#             self.nu = nu
#             self.plane_origin = plane_origin.reshape(3, 1)
#             self.plane_normal = plane_normal.reshape(3)
#             self.surface_tol = 1e-4
#
#         def apply_normal_force(self, system):
#             """
#             Call numba implementation, which is faster than python
#             """
#             return apply_normal_force_numba(
#                 self.plane_origin,
#                 self.plane_normal,
#                 self.surface_tol,
#                 self.k,
#                 self.nu,
#                 system.radius,
#                 system.position_collection,
#                 system.velocity_collection,
#                 system.internal_forces,
#                 system.external_forces,
#             )
#
#     @njit(cache=True)
#     def apply_normal_force_numba(
#         plane_origin,
#         plane_normal,
#         surface_tol,
#         k,
#         nu,
#         radius,
#         position_collection,
#         velocity_collection,
#         internal_forces,
#         external_forces,
#     ):
#         """
#         This function computes the plane force response on the element, in the
#         case of contact. Contact model given in Eqn 4.8 Gazzola et. al. RSoS 2018 paper
#         is used.
#         Parameters
#         ----------
#         system
#
#         Returns
#         -------
#         magnitude of the plane response
#         """
#
#         # Compute plane response force
#         nodal_total_forces = _batch_vector_sum(internal_forces, external_forces)
#         element_total_forces = nodes_to_elements(nodal_total_forces)
#
#         force_component_along_normal_direction = _batch_product_i_ik_to_k(
#             plane_normal, element_total_forces
#         )
#         forces_along_normal_direction = _batch_product_i_k_to_ik(
#             plane_normal, force_component_along_normal_direction
#         )
#
#         # If the total force component along the plane normal direction is greater than zero that means,
#         # total force is pushing rod away from the plane not towards the plane. Thus, response force
#         # applied by the surface has to be zero.
#         forces_along_normal_direction[
#             ..., np.where(force_component_along_normal_direction > 0)[0]
#         ] = 0.0
#         # Compute response force on the element. Plane response force
#         # has to be away from the surface and towards the element. Thus
#         # multiply forces along normal direction with negative sign.
#         plane_response_force = -forces_along_normal_direction
#
#         # Elastic force response due to penetration
#         element_position = node_to_element_pos_or_vel(position_collection)
#         distance_from_plane = _batch_product_i_ik_to_k(
#             plane_normal, (element_position - plane_origin)
#         )
#         plane_penetration = np.minimum(distance_from_plane - radius, 0.0)
#         elastic_force = -k * _batch_product_i_k_to_ik(plane_normal, plane_penetration)
#
#         # Damping force response due to velocity towards the plane
#         element_velocity = node_to_element_pos_or_vel(velocity_collection)
#         normal_component_of_element_velocity = _batch_product_i_ik_to_k(
#             plane_normal, element_velocity
#         )
#         damping_force = -nu * _batch_product_i_k_to_ik(
#             plane_normal, normal_component_of_element_velocity
#         )
#
#         # Compute total plane response force
#         plane_response_force_total = (
#             plane_response_force + elastic_force + damping_force
#         )
#
#         # Check if the rod elements are in contact with plane.
#         no_contact_point_idx = np.where((distance_from_plane - radius) > surface_tol)[0]
#         # If rod element does not have any contact with plane, plane cannot apply response
#         # force on the element. Thus lets set plane response force to 0.0 for the no contact points.
#         plane_response_force[..., no_contact_point_idx] = 0.0
#         plane_response_force_total[..., no_contact_point_idx] = 0.0
#
#         # Update the external forces
#         elements_to_nodes_inplace(plane_response_force_total, external_forces)
#
#         return (
#             _batch_norm(plane_response_force),
#             no_contact_point_idx,
#         )
#
#     # class for anisotropic frictional plane
#     # NOTE: friction coefficients are passed as arrays in the order
#     # mu_forward : mu_backward : mu_sideways
#     # head is at x[0] and forward means head to tail
#     # same convention for kinetic and static
#     # mu named as to which direction it opposes
#     class AnistropicFrictionalPlane(NoForces, InteractionPlane):
#         def __init__(
#             self,
#             k,
#             nu,
#             plane_origin,
#             plane_normal,
#             slip_velocity_tol,
#             static_mu_array,
#             kinetic_mu_array,
#         ):
#             InteractionPlane.__init__(self, k, nu, plane_origin, plane_normal)
#             self.slip_velocity_tol = slip_velocity_tol
#             (
#                 self.static_mu_forward,
#                 self.static_mu_backward,
#                 self.static_mu_sideways,
#             ) = static_mu_array
#             (
#                 self.kinetic_mu_forward,
#                 self.kinetic_mu_backward,
#                 self.kinetic_mu_sideways,
#             ) = kinetic_mu_array
#
#         # kinetic and static friction should separate functions
#         # for now putting them together to figure out common variables
#         def apply_forces(self, system, time=0.0):
#             """
#             Call numba implementation to apply friction forces
#             Parameters
#             ----------
#             system
#             time
#
#             Returns
#             -------
#
#             """
#             anisotropic_friction(
#                 self.plane_origin,
#                 self.plane_normal,
#                 self.surface_tol,
#                 self.slip_velocity_tol,
#                 self.k,
#                 self.nu,
#                 self.kinetic_mu_forward,
#                 self.kinetic_mu_backward,
#                 self.kinetic_mu_sideways,
#                 self.static_mu_forward,
#                 self.static_mu_backward,
#                 self.static_mu_sideways,
#                 system.radius,
#                 system.tangents,
#                 system.position_collection,
#                 system.director_collection,
#                 system.velocity_collection,
#                 system.omega_collection,
#                 system.internal_forces,
#                 system.external_forces,
#                 system.internal_torques,
#                 system.external_torques,
#             )
#
#     @njit(cache=True)
#     def anisotropic_friction(
#         plane_origin,
#         plane_normal,
#         surface_tol,
#         slip_velocity_tol,
#         k,
#         nu,
#         kinetic_mu_forward,
#         kinetic_mu_backward,
#         kinetic_mu_sideways,
#         static_mu_forward,
#         static_mu_backward,
#         static_mu_sideways,
#         radius,
#         tangents,
#         position_collection,
#         director_collection,
#         velocity_collection,
#         omega_collection,
#         internal_forces,
#         external_forces,
#         internal_torques,
#         external_torques,
#     ):
#         plane_response_force_mag, no_contact_point_idx = apply_normal_force_numba(
#             plane_origin,
#             plane_normal,
#             surface_tol,
#             k,
#             nu,
#             radius,
#             position_collection,
#             velocity_collection,
#             internal_forces,
#             external_forces,
#         )
#
#         # First compute component of rod tangent in plane. Because friction forces acts in plane not out of plane. Thus
#         # axial direction has to be in plane, it cannot be out of plane. We are projecting rod element tangent vector in
#         # to the plane. So friction forces can only be in plane forces and not out of plane.
#         tangent_along_normal_direction = _batch_product_i_ik_to_k(
#             plane_normal, tangents
#         )
#         tangent_perpendicular_to_normal_direction = tangents - _batch_product_i_k_to_ik(
#             plane_normal, tangent_along_normal_direction
#         )
#         tangent_perpendicular_to_normal_direction_mag = _batch_norm(
#             tangent_perpendicular_to_normal_direction
#         )
#         # Normalize tangent_perpendicular_to_normal_direction. This is axial direction for plane. Here we are adding
#         # small tolerance (1e-10) for normalization, in order to prevent division by 0.
#         axial_direction = _batch_product_k_ik_to_ik(
#             1 / (tangent_perpendicular_to_normal_direction_mag + 1e-14),
#             tangent_perpendicular_to_normal_direction,
#         )
#         element_velocity = node_to_element_pos_or_vel(velocity_collection)
#         # first apply axial kinetic friction
#         velocity_mag_along_axial_direction = _batch_dot(
#             element_velocity, axial_direction
#         )
#         velocity_along_axial_direction = _batch_product_k_ik_to_ik(
#             velocity_mag_along_axial_direction, axial_direction
#         )
#
#         # Friction forces depends on the direction of velocity, in other words sign
#         # of the velocity vector.
#         velocity_sign_along_axial_direction = np.sign(
#             velocity_mag_along_axial_direction
#         )
#         # Check top for sign convention
#         kinetic_mu = 0.5 * (
#             kinetic_mu_forward * (1 + velocity_sign_along_axial_direction)
#             + kinetic_mu_backward * (1 - velocity_sign_along_axial_direction)
#         )
#         # Call slip function to check if elements slipping or not
#         slip_function_along_axial_direction = find_slipping_elements(
#             velocity_along_axial_direction, slip_velocity_tol
#         )
#         kinetic_friction_force_along_axial_direction = -(
#             (1.0 - slip_function_along_axial_direction)
#             * kinetic_mu
#             * plane_response_force_mag
#             * velocity_sign_along_axial_direction
#             * axial_direction
#         )
#         # If rod element does not have any contact with plane, plane cannot apply friction
#         # force on the element. Thus lets set kinetic friction force to 0.0 for the no contact points.
#         kinetic_friction_force_along_axial_direction[..., no_contact_point_idx] = 0.0
#         elements_to_nodes_inplace(
#             kinetic_friction_force_along_axial_direction, external_forces
#         )
#
#         # Now rolling kinetic friction
#         rolling_direction = _batch_vec_oneD_vec_cross(axial_direction, plane_normal)
#         torque_arm = _batch_product_i_k_to_ik(-plane_normal, radius)
#         velocity_along_rolling_direction = _batch_dot(
#             element_velocity, rolling_direction
#         )
#         directors_transpose = _batch_matrix_transpose(director_collection)
#         # w_rot = Q.T @ omega @ Q @ r
#         rotation_velocity = _batch_matvec(
#             directors_transpose,
#             _batch_cross(
#                 omega_collection, _batch_matvec(director_collection, torque_arm),
#             ),
#         )
#         rotation_velocity_along_rolling_direction = _batch_dot(
#             rotation_velocity, rolling_direction
#         )
#         slip_velocity_mag_along_rolling_direction = (
#             velocity_along_rolling_direction + rotation_velocity_along_rolling_direction
#         )
#         slip_velocity_along_rolling_direction = _batch_product_k_ik_to_ik(
#             slip_velocity_mag_along_rolling_direction, rolling_direction
#         )
#         slip_velocity_sign_along_rolling_direction = np.sign(
#             slip_velocity_mag_along_rolling_direction
#         )
#         slip_function_along_rolling_direction = find_slipping_elements(
#             slip_velocity_along_rolling_direction, slip_velocity_tol
#         )
#         kinetic_friction_force_along_rolling_direction = -(
#             (1.0 - slip_function_along_rolling_direction)
#             * kinetic_mu_sideways
#             * plane_response_force_mag
#             * slip_velocity_sign_along_rolling_direction
#             * rolling_direction
#         )
#         # If rod element does not have any contact with plane, plane cannot apply friction
#         # force on the element. Thus lets set kinetic friction force to 0.0 for the no contact points.
#         kinetic_friction_force_along_rolling_direction[..., no_contact_point_idx] = 0.0
#         elements_to_nodes_inplace(
#             kinetic_friction_force_along_rolling_direction, external_forces
#         )
#         # torque = Q @ r @ Fr
#         external_torques += _batch_matvec(
#             director_collection,
#             _batch_cross(torque_arm, kinetic_friction_force_along_rolling_direction),
#         )
#
#         # now axial static friction
#         nodal_total_forces = _batch_vector_sum(internal_forces, external_forces)
#         element_total_forces = nodes_to_elements(nodal_total_forces)
#         force_component_along_axial_direction = _batch_dot(
#             element_total_forces, axial_direction
#         )
#         force_component_sign_along_axial_direction = np.sign(
#             force_component_along_axial_direction
#         )
#         # check top for sign convention
#         static_mu = 0.5 * (
#             static_mu_forward * (1 + force_component_sign_along_axial_direction)
#             + static_mu_backward * (1 - force_component_sign_along_axial_direction)
#         )
#         max_friction_force = (
#             slip_function_along_axial_direction * static_mu * plane_response_force_mag
#         )
#         # friction = min(mu N, pushing force)
#         static_friction_force_along_axial_direction = -(
#             np.minimum(
#                 np.fabs(force_component_along_axial_direction), max_friction_force
#             )
#             * force_component_sign_along_axial_direction
#             * axial_direction
#         )
#         # If rod element does not have any contact with plane, plane cannot apply friction
#         # force on the element. Thus lets set static friction force to 0.0 for the no contact points.
#         static_friction_force_along_axial_direction[..., no_contact_point_idx] = 0.0
#         elements_to_nodes_inplace(
#             static_friction_force_along_axial_direction, external_forces
#         )
#
#         # now rolling static friction
#         # there is some normal, tangent and rolling directions inconsitency from Elastica
#         total_torques = _batch_matvec(
#             directors_transpose, (internal_torques + external_torques)
#         )
#         # Elastica has opposite defs of tangents in interaction.h and rod.cpp
#         total_torques_along_axial_direction = _batch_dot(total_torques, axial_direction)
#         force_component_along_rolling_direction = _batch_dot(
#             element_total_forces, rolling_direction
#         )
#         noslip_force = -(
#             (
#                 radius * force_component_along_rolling_direction
#                 - 2.0 * total_torques_along_axial_direction
#             )
#             / 3.0
#             / radius
#         )
#         max_friction_force = (
#             slip_function_along_rolling_direction
#             * static_mu_sideways
#             * plane_response_force_mag
#         )
#         noslip_force_sign = np.sign(noslip_force)
#         static_friction_force_along_rolling_direction = (
#             np.minimum(np.fabs(noslip_force), max_friction_force)
#             * noslip_force_sign
#             * rolling_direction
#         )
#         # If rod element does not have any contact with plane, plane cannot apply friction
#         # force on the element. Thus lets set plane static friction force to 0.0 for the no contact points.
#         static_friction_force_along_rolling_direction[..., no_contact_point_idx] = 0.0
#         elements_to_nodes_inplace(
#             static_friction_force_along_rolling_direction, external_forces
#         )
#         external_torques += _batch_matvec(
#             director_collection,
#             _batch_cross(torque_arm, static_friction_force_along_rolling_direction),
#         )
#
#     # Slender body module
#     @njit(cache=True)
#     def sum_over_elements(input):
#         """
#         This function sums all elements of input array,
#         using a numba jit decorator shows better performance
#         compared to python sum(), .sum() and np.sum()
#
#         Parameters
#         ----------
#         input
#
#         Returns
#         -------
#
#         Faster than sum(), .sum() and np.sum()
#
#         For blocksize = 200
#         sum(): 36.9 µs ± 3.99 µs per loop (mean ± std. dev. of 7 runs, 10000 loops each)
#         .sum(): 3.17 µs ± 90.1 ns per loop (mean ± std. dev. of 7 runs, 100000 loops each)
#         np.sum(): 5.17 µs ± 364 ns per loop (mean ± std. dev. of 7 runs, 100000 loops each)
#         This version: 513 ns ± 24.6 ns per loop (mean ± std. dev. of 7 runs, 1000000 loops each)
#         """
#
#         output = 0.0
#         for i in range(input.shape[0]):
#             output += input[i]
#
#         return output
#
#     @njit(cache=True)
#     def node_to_element_pos_or_vel(vector_in_node_frame):
#         """
#         This function converts node position or velocity to
#         element positon or velocity.
#         Parameters
#         ----------
#         vector_in_node_frame
#
#         Returns
#         -------
#         Notes
#         -----
#         Benchmark results, for a blocksize of 100,
#         Python version: 3.5 µs ± 149 ns per loop
#         This version: 729 ns ± 14.3 ns per loop
#         """
#         n_elem = vector_in_node_frame.shape[1] - 1
#         vector_in_element_frame = np.empty((3, n_elem))
#         for k in range(n_elem):
#             vector_in_element_frame[0, k] = 0.5 * (
#                 vector_in_node_frame[0, k + 1] + vector_in_node_frame[0, k]
#             )
#             vector_in_element_frame[1, k] = 0.5 * (
#                 vector_in_node_frame[1, k + 1] + vector_in_node_frame[1, k]
#             )
#             vector_in_element_frame[2, k] = 0.5 * (
#                 vector_in_node_frame[2, k + 1] + vector_in_node_frame[2, k]
#             )
#
#         return vector_in_element_frame
#
#     @njit(cache=True)
#     def slender_body_forces(
#         tangents, velocity_collection, dynamic_viscosity, lengths, radius
#     ):
#         """
#         This function computes hydrodynamic forces on body using slender body theory.
#         Below implementation is from the Eq. 4.13 in Gazzola et. al. RSoS 2018 paper.
#
#         Fh = - 4*pi*mu/ln(L/r) * ((I - 0.5 * t`t) * v)
#
#         Parameters
#         ----------
#         tangents
#         velocity_collection
#         dynamic_viscosity
#         length
#         radius
#
#         Returns
#         -------
#         Faster than numpy einsum implementation for blocksize 100
#         numpy: 39.5 µs ± 6.78 µs per loop (mean ± std. dev. of 7 runs, 10000 loops each)
#         this version: 3.91 µs ± 310 ns per loop (mean ± std. dev. of 7 runs, 100000 loops each)
#         Unrolling loops show better performance. Also since we are working in 3D everything is
#         3 dimensional.
#         """
#
#         f = np.empty((tangents.shape[0], tangents.shape[1]))
#         total_length = sum_over_elements(lengths)
#         element_velocity = node_to_element_pos_or_vel(velocity_collection)
#
#         for k in range(tangents.shape[1]):
#             # compute the entries of t`t. a[#][#] are the the
#             # entries of t`t matrix
#             a11 = tangents[0, k] * tangents[0, k]
#             a12 = tangents[0, k] * tangents[1, k]
#             a13 = tangents[0, k] * tangents[2, k]
#
#             a21 = tangents[1, k] * tangents[0, k]
#             a22 = tangents[1, k] * tangents[1, k]
#             a23 = tangents[1, k] * tangents[2, k]
#
#             a31 = tangents[2, k] * tangents[0, k]
#             a32 = tangents[2, k] * tangents[1, k]
#             a33 = tangents[2, k] * tangents[2, k]
#
#             # factor = - 4*pi*mu/ln(L/r)
#             factor = (
#                 -4.0
#                 * np.pi
#                 * dynamic_viscosity
#                 / np.log(total_length / radius[k])
#                 * lengths[k]
#             )
#
#             # Fh = factor * ((I - 0.5 * a) * v)
#             f[0, k] = factor * (
#                 (1.0 - 0.5 * a11) * element_velocity[0, k]
#                 + (0.0 - 0.5 * a12) * element_velocity[1, k]
#                 + (0.0 - 0.5 * a13) * element_velocity[2, k]
#             )
#             f[1, k] = factor * (
#                 (0.0 - 0.5 * a21) * element_velocity[0, k]
#                 + (1.0 - 0.5 * a22) * element_velocity[1, k]
#                 + (0.0 - 0.5 * a23) * element_velocity[2, k]
#             )
#             f[2, k] = factor * (
#                 (0.0 - 0.5 * a31) * element_velocity[0, k]
#                 + (0.0 - 0.5 * a32) * element_velocity[1, k]
#                 + (1.0 - 0.5 * a33) * element_velocity[2, k]
#             )
#
#         return f
#
#     # slender body theory
#     class SlenderBodyTheory(NoForces):
#         def __init__(self, dynamic_viscosity):
#             super(SlenderBodyTheory, self).__init__()
#             self.dynamic_viscosity = dynamic_viscosity
#
#         def apply_forces(self, system, time=0.0):
#             """
#             This function applies hydrodynamic forces on body
#             using the slender body theory given in
#             Eq. 4.13 Gazzola et. al. RSoS 2018 paper
#
#             Parameters
#             ----------
#             system
#
#             Returns
#             -------
#
#             """
#
#             stokes_force = slender_body_forces(
#                 system.tangents,
#                 system.velocity_collection,
#                 self.dynamic_viscosity,
#                 system.lengths,
#                 system.radius,
#             )
#             elements_to_nodes_inplace(stokes_force, system.external_forces)
#
#     # base class for interaction
#     # only applies normal force no friction
#     class InteractionPlaneRigidBody:
#         def __init__(self, k, nu, plane_origin, plane_normal):
#             self.k = k
#             self.nu = nu
#             self.plane_origin = plane_origin.reshape(3, 1)
#             self.plane_normal = plane_normal.reshape(3)
#             self.surface_tol = 1e-4
#
#         def apply_normal_force(self, system):
#             """
#             This function computes the plane force response on the rigid body, in the
#             case of contact. Contact model given in Eqn 4.8 Gazzola et. al. RSoS 2018 paper
#             is used.
#             Parameters
#             ----------
#             system
#
#             Returns
#             -------
#             magnitude of the plane response
#             """
#             return apply_normal_force_numba_rigid_body(
#                 self.plane_origin,
#                 self.plane_normal,
#                 self.surface_tol,
#                 self.k,
#                 self.nu,
#                 system.length,
#                 system.position_collection,
#                 system.velocity_collection,
#                 system.internal_forces,
#                 system.external_forces,
#             )
#
#     @njit(cache=True)
#     def apply_normal_force_numba_rigid_body(
#         plane_origin,
#         plane_normal,
#         surface_tol,
#         k,
#         nu,
#         length,
#         position_collection,
#         velocity_collection,
#         internal_forces,
#         external_forces,
#     ):
#
#         # Compute plane response force
#         # total_forces = system.internal_forces + system.external_forces
#         total_forces = _batch_vector_sum(internal_forces, external_forces)
#         force_component_along_normal_direction = _batch_product_i_ik_to_k(
#             plane_normal, total_forces
#         )
#         forces_along_normal_direction = _batch_product_i_k_to_ik(
#             plane_normal, force_component_along_normal_direction
#         )
#         # If the total force component along the plane normal direction is greater than zero that means,
#         # total force is pushing rod away from the plane not towards the plane. Thus, response force
#         # applied by the surface has to be zero.
#         forces_along_normal_direction[
#             ..., np.where(force_component_along_normal_direction > 0)[0]
#         ] = 0.0
#         # Compute response force on the element. Plane response force
#         # has to be away from the surface and towards the element. Thus
#         # multiply forces along normal direction with negative sign.
#         plane_response_force = -forces_along_normal_direction
#
#         # Elastic force response due to penetration
#         element_position = position_collection
#         distance_from_plane = _batch_product_i_ik_to_k(
#             plane_normal, (element_position - plane_origin)
#         )
#         plane_penetration = np.minimum(distance_from_plane - length / 2, 0.0)
#         elastic_force = -k * _batch_product_i_k_to_ik(plane_normal, plane_penetration)
#
#         # Damping force response due to velocity towards the plane
#         element_velocity = velocity_collection
#         normal_component_of_element_velocity = _batch_product_i_ik_to_k(
#             plane_normal, element_velocity
#         )
#         damping_force = -nu * _batch_product_i_k_to_ik(
#             plane_normal, normal_component_of_element_velocity
#         )
#
#         # Compute total plane response force
#         plane_response_force_total = (
#             plane_response_force + elastic_force + damping_force
#         )
#
#         # Check if the rigid body is in contact with plane.
#         no_contact_point_idx = np.where(
#             (distance_from_plane - length / 2) > surface_tol
#         )[0]
#         # If rod element does not have any contact with plane, plane cannot apply response
#         # force on the element. Thus lets set plane response force to 0.0 for the no contact points.
#         plane_response_force[..., no_contact_point_idx] = 0.0
#         plane_response_force_total[..., no_contact_point_idx] = 0.0
#
#         # Update the external forces
#         external_forces += plane_response_force_total
#
#         return (
#             _batch_norm(plane_response_force),
#             no_contact_point_idx,
#         )
#
#     class AnistropicFrictionalPlaneRigidBody(NoForces, InteractionPlaneRigidBody):
#         def __init__(
#             self,
#             k,
#             nu,
#             plane_origin,
#             plane_normal,
#             slip_velocity_tol,
#             static_mu_array,
#             kinetic_mu_array,
#         ):
#             InteractionPlaneRigidBody.__init__(self, k, nu, plane_origin, plane_normal)
#             self.slip_velocity_tol = slip_velocity_tol
#             (
#                 self.static_mu_forward,
#                 self.static_mu_backward,
#                 self.static_mu_sideways,
#             ) = static_mu_array
#             (
#                 self.kinetic_mu_forward,
#                 self.kinetic_mu_backward,
#                 self.kinetic_mu_sideways,
#             ) = kinetic_mu_array
#
#         # kinetic and static friction should separate functions
#         # for now putting them together to figure out common variables
#         def apply_forces(self, system, time=0.0):
#             anisotropic_firction_numba_rigid_body(
#                 self.plane_origin,
#                 self.plane_normal,
#                 self.surface_tol,
#                 self.slip_velocity_tol,
#                 self.k,
#                 self.nu,
#                 self.kinetic_mu_forward,
#                 self.kinetic_mu_backward,
#                 self.kinetic_mu_sideways,
#                 self.static_mu_forward,
#                 self.static_mu_backward,
#                 self.static_mu_sideways,
#                 system.length,
#                 system.normal,
#                 system.binormal,
#                 system.position_collection,
#                 system.director_collection,
#                 system.velocity_collection,
#                 system.omega_collection,
#                 system.internal_forces,
#                 system.external_forces,
#                 system.internal_torques,
#                 system.external_torques,
#             )
#
#     @njit(cache=True)
#     def anisotropic_firction_numba_rigid_body(
#         plane_origin,
#         plane_normal,
#         surface_tol,
#         slip_velocity_tol,
#         k,
#         nu,
#         kinetic_mu_forward,
#         kinetic_mu_backward,
#         kinetic_mu_sideways,
#         static_mu_forward,
#         static_mu_backward,
#         static_mu_sideways,
#         length,
#         rigid_body_normal,
#         rigid_body_binormal,
#         position_collection,
#         director_collection,
#         velocity_collection,
#         omega_collection,
#         internal_forces,
#         external_forces,
#         internal_torques,
#         external_torques,
#     ):
#         # calculate axial and rolling directions
#         # plane_response_force_mag, no_contact_point_idx = self.apply_normal_force(system)
#         (
#             plane_response_force_mag,
#             no_contact_point_idx,
#         ) = apply_normal_force_numba_rigid_body(
#             plane_origin,
#             plane_normal,
#             surface_tol,
#             k,
#             nu,
#             length,
#             position_collection,
#             velocity_collection,
#             internal_forces,
#             external_forces,
#         )
#         # normal_plane_collection = np.repeat(
#         #     self.plane_normal.reshape(3, 1), plane_response_force_mag.shape[0], axis=1
#         # )
#         # First compute component of rod tangent in plane. Because friction forces acts in plane not out of plane. Thus
#         # axial direction has to be in plane, it cannot be out of plane. We are projecting rod element tangent vector in
#         # to the plane. So friction forces can only be in plane forces and not out of plane.
#         # tangent_along_normal_direction = np.einsum(
#         #     "ij, ij->j", system.tangents, normal_plane_collection
#         # )
#         # tangent_perpendicular_to_normal_direction = system.tangents - np.einsum(
#         #     "j, ij->ij", tangent_along_normal_direction, normal_plane_collection
#         # )
#         # tangent_perpendicular_to_normal_direction_mag = np.einsum(
#         #     "ij, ij->j",
#         #     tangent_perpendicular_to_normal_direction,
#         #     tangent_perpendicular_to_normal_direction,
#         # )
#         # # Normalize tangent_perpendicular_to_normal_direction. This is axial direction for plane. Here we are adding
#         # # small tolerance (1e-10) for normalization, in order to prevent division by 0.
#         # axial_direction = np.einsum(
#         #     "ij, j-> ij",
#         #     tangent_perpendicular_to_normal_direction,
#         #     1 / (tangent_perpendicular_to_normal_direction_mag + 1e-14),
#         # )
#         # FIXME: In future change the below part we should be able to compute the normal
#         axial_direction = rigid_body_normal  # system.tangents
#         element_velocity = velocity_collection
#
#         # first apply axial kinetic friction
#         # velocity_mag_along_axial_direction = np.einsum(
#         #     "ij,ij->j", element_velocity, axial_direction
#         # )
#         # velocity_along_axial_direction = np.einsum(
#         #     "j, ij->ij", velocity_mag_along_axial_direction, axial_direction
#         # )
#         velocity_mag_along_axial_direction = _batch_dot(
#             element_velocity, axial_direction
#         )
#         velocity_along_axial_direction = _batch_product_k_ik_to_ik(
#             velocity_mag_along_axial_direction, axial_direction
#         )
#         # Friction forces depends on the direction of velocity, in other words sign
#         # of the velocity vector.
#         velocity_sign_along_axial_direction = np.sign(
#             velocity_mag_along_axial_direction
#         )
#         # Check top for sign convention
#         kinetic_mu = 0.5 * (
#             kinetic_mu_forward * (1 + velocity_sign_along_axial_direction)
#             + kinetic_mu_backward * (1 - velocity_sign_along_axial_direction)
#         )
#         # Call slip function to check if elements slipping or not
#         slip_function_along_axial_direction = find_slipping_elements(
#             velocity_along_axial_direction, slip_velocity_tol
#         )
#         kinetic_friction_force_along_axial_direction = -(
#             (1.0 - slip_function_along_axial_direction)
#             * kinetic_mu
#             * plane_response_force_mag
#             * velocity_sign_along_axial_direction
#             * axial_direction
#         )
#
#         binormal_direction = rigid_body_binormal
#         velocity_mag_along_binormal_direction = _batch_dot(
#             element_velocity, binormal_direction
#         )
#         velocity_along_binormal_direction = _batch_product_k_ik_to_ik(
#             velocity_mag_along_binormal_direction, binormal_direction
#         )
#         # Friction forces depends on the direction of velocity, in other words sign
#         # of the velocity vector.
#         velocity_sign_along_binormal_direction = np.sign(
#             velocity_mag_along_binormal_direction
#         )
#         # Check top for sign convention
#         kinetic_mu = 0.5 * (
#             kinetic_mu_forward * (1 + velocity_sign_along_binormal_direction)
#             + kinetic_mu_backward * (1 - velocity_sign_along_binormal_direction)
#         )
#         # Call slip function to check if elements slipping or not
#         slip_function_along_binormal_direction = find_slipping_elements(
#             velocity_along_binormal_direction, slip_velocity_tol
#         )
#         kinetic_friction_force_along_binormal_direction = -(
#             (1.0 - slip_function_along_axial_direction)
#             * kinetic_mu
#             * plane_response_force_mag
#             * velocity_mag_along_binormal_direction
#             * binormal_direction
#         )
#
#         # If rod element does not have any contact with plane, plane cannot apply friction
#         # force on the element. Thus lets set kinetic friction force to 0.0 for the no contact points.
#         kinetic_friction_force_along_axial_direction[..., no_contact_point_idx] = 0.0
#         kinetic_friction_force_along_binormal_direction[..., no_contact_point_idx] = 0.0
#         external_forces += (
#             kinetic_friction_force_along_axial_direction
#             + kinetic_friction_force_along_binormal_direction
#         )
#
#         # # Now rolling kinetic friction
#         # rolling_direction = _batch_cross(axial_direction, normal_plane_collection)
#         # torque_arm = -system.radius * normal_plane_collection
#         # velocity_along_rolling_direction = np.einsum(
#         #     "ij ,ij ->j ", element_velocity, rolling_direction
#         # )
#         # directors_transpose = np.einsum("ijk -> jik", system.director_collection)
#         # # w_rot = Q.T @ omega @ Q @ r
#         # rotation_velocity = _batch_matvec(
#         #     directors_transpose,
#         #     _batch_cross(
#         #         system.omega_collection,
#         #         _batch_matvec(system.director_collection, torque_arm),
#         #     ),
#         # )
#         # rotation_velocity_along_rolling_direction = np.einsum(
#         #     "ij,ij->j", rotation_velocity, rolling_direction
#         # )
#         # slip_velocity_mag_along_rolling_direction = (
#         #     velocity_along_rolling_direction + rotation_velocity_along_rolling_direction
#         # )
#         # slip_velocity_along_rolling_direction = np.einsum(
#         #     "j, ij->ij", slip_velocity_mag_along_rolling_direction, rolling_direction
#         # )
#         # slip_velocity_sign_along_rolling_direction = np.sign(
#         #     slip_velocity_mag_along_rolling_direction
#         # )
#         # slip_function_along_rolling_direction = find_slipping_elements(
#         #     slip_velocity_along_rolling_direction, self.slip_velocity_tol
#         # )
#         # kinetic_friction_force_along_rolling_direction = -(
#         #     (1.0 - slip_function_along_rolling_direction)
#         #     * self.kinetic_mu_sideways
#         #     * plane_response_force_mag
#         #     * slip_velocity_sign_along_rolling_direction
#         #     * rolling_direction
#         # )
#         # # If rod element does not have any contact with plane, plane cannot apply friction
#         # # force on the element. Thus lets set kinetic friction force to 0.0 for the no contact points.
#         # kinetic_friction_force_along_rolling_direction[..., no_contact_point_idx] = 0.0
#         # system.external_forces += kinetic_friction_force_along_rolling_direction
#         #
#         # # torque = Q @ r @ Fr
#         # system.external_torques += _batch_matvec(
#         #     system.director_collection,
#         #     _batch_cross(torque_arm, kinetic_friction_force_along_rolling_direction),
#         # )
#
#         # # now axial static friction
#         # element_total_forces = _batch_vector_sum(internal_forces, external_forces)
#         # # force_component_along_axial_direction = np.einsum(
#         # #     "ij,ij->j", element_total_forces, axial_direction
#         # # )
#         # force_component_along_axial_direction = _batch_dot(
#         #     element_total_forces, axial_direction
#         # )
#         # force_component_sign_along_axial_direction = np.sign(
#         #     force_component_along_axial_direction
#         # )
#         # # check top for sign convention
#         # static_mu = 0.5 * (
#         #     static_mu_forward * (1 + force_component_sign_along_axial_direction)
#         #     + static_mu_backward * (1 - force_component_sign_along_axial_direction)
#         # )
#         # max_friction_force = (
#         #     slip_function_along_axial_direction * static_mu * plane_response_force_mag
#         # )
#         # # friction = min(mu N, pushing force)
#         # static_friction_force_along_axial_direction = -(
#         #     np.minimum(
#         #         np.fabs(force_component_along_axial_direction), max_friction_force
#         #     )
#         #     * force_component_sign_along_axial_direction
#         #     * axial_direction
#         # )
#         # # If rod element does not have any contact with plane, plane cannot apply friction
#         # # force on the element. Thus lets set static friction force to 0.0 for the no contact points.
#         # static_friction_force_along_axial_direction[..., no_contact_point_idx] = 0.0
#         # external_forces += static_friction_force_along_axial_direction
#
#         # # now rolling static friction
#         # # there is some normal, tangent and rolling directions inconsitency from Elastica
#         # total_torques = _batch_matvec(
#         #     directors_transpose, (system.internal_torques + system.external_torques)
#         # )
#         # # Elastica has opposite defs of tangents in interaction.h and rod.cpp
#         # total_torques_along_axial_direction = np.einsum(
#         #     "ij,ij->j", total_torques, axial_direction
#         # )
#         # force_component_along_rolling_direction = np.einsum(
#         #     "ij,ij->j", element_total_forces, rolling_direction
#         # )
#         # noslip_force = -(
#         #     (
#         #         system.radius * force_component_along_rolling_direction
#         #         - 2.0 * total_torques_along_axial_direction
#         #     )
#         #     / 3.0
#         #     / system.radius
#         # )
#         # max_friction_force = (
#         #     slip_function_along_rolling_direction
#         #     * self.static_mu_sideways
#         #     * plane_response_force_mag
#         # )
#         # noslip_force_sign = np.sign(noslip_force)
#         # static_friction_force_along_rolling_direction = (
#         #     np.minimum(np.fabs(noslip_force), max_friction_force)
#         #     * noslip_force_sign
#         #     * rolling_direction
#         # )
#         # # If rod element does not have any contact with plane, plane cannot apply friction
#         # # force on the element. Thus lets set plane static friction force to 0.0 for the no contact points.
#         # static_friction_force_along_rolling_direction[..., no_contact_point_idx] = 0.0
#         # system.external_forces += static_friction_force_along_rolling_direction
#
#         # system.external_torques += _batch_matvec(
#         #     system.director_collection,
#         #     _batch_cross(torque_arm, static_friction_force_along_rolling_direction),
#         # )
#
#
# except ImportError:
#     from ._linalg import _batch_matvec, _batch_matmul, _batch_cross
#
#     def find_slipping_elements(velocity_slip, velocity_threshold):
#         """
#         This function takes the velocity of elements and checks if they are larger
#         than the threshold velocity. If velocity of elements are larger than
#         threshold velocity, that means those elements are slipping, in other words
#         kinetic friction will be acting on those elements not static friction. This
#         function output an array called slip function, this array has a size of number
#         of elements. If velocity of element is smaller than the threshold velocity slip
#         function value for that element is 1, which means static friction is acting on
#         that element. If velocity of element is larger than the threshold velocity slip
#         function value for that element is between 0 and 1, which means kinetic friction
#         is acting on that element.
#
#         Parameters
#         ----------
#         velocity_slip
#         velocity_threshold
#
#         Returns
#         -------
#         slip function
#
#         """
#         abs_velocity_slip = np.sqrt(
#             np.einsum("ij, ij->j", velocity_slip, velocity_slip)
#         )
#         slip_points = np.where(np.fabs(abs_velocity_slip) > velocity_threshold)
#         slip_function = np.ones((velocity_slip.shape[1]))
#         slip_function[slip_points] = np.fabs(
#             1.0
#             - np.minimum(1.0, abs_velocity_slip[slip_points] / velocity_threshold - 1.0)
#         )
#         return slip_function
#
#     # TODO: node_to_elements only used in friction, so that it is located here, we can change it.
#     # Converting forces on nodes to elements
#     def nodes_to_elements(input):
#         # TODO: find a way with out initialzing output vector
#         output = np.zeros((input.shape[0], input.shape[1] - 1))
#         output[..., :-1] += 0.5 * input[..., 1:-1]
#         output[..., 1:] += 0.5 * input[..., 1:-1]
#         output[..., 0] += input[..., 0]
#         output[..., -1] += input[..., -1]
#         return output
#
#     # base class for interaction
#     # only applies normal force no friction
#     class InteractionPlane:
#         def __init__(self, k, nu, plane_origin, plane_normal):
#             self.k = k
#             self.nu = nu
#             self.plane_origin = plane_origin.reshape(3, 1)
#             self.plane_normal = plane_normal.reshape(3)
#             self.surface_tol = 1e-4
#
#         def apply_normal_force(self, system):
#             """
#             This function computes the plane force response on the element, in the
#             case of contact. Contact model given in Eqn 4.8 Gazzola et. al. RSoS 2018 paper
#             is used.
#             Parameters
#             ----------
#             system
#
#             Returns
#             -------
#             magnitude of the plane response
#             """
#
#             # Compute plane response force
#             nodal_total_forces = system.internal_forces + system.external_forces
#             element_total_forces = nodes_to_elements(nodal_total_forces)
#             force_component_along_normal_direction = np.einsum(
#                 "i, ij->j", self.plane_normal, element_total_forces
#             )
#             forces_along_normal_direction = np.einsum(
#                 "i, j->ij", self.plane_normal, force_component_along_normal_direction
#             )
#             # If the total force component along the plane normal direction is greater than zero that means,
#             # total force is pushing rod away from the plane not towards the plane. Thus, response force
#             # applied by the surface has to be zero.
#             forces_along_normal_direction[
#                 ..., np.where(force_component_along_normal_direction > 0)
#             ] = 0.0
#             # Compute response force on the element. Plane response force
#             # has to be away from the surface and towards the element. Thus
#             # multiply forces along normal direction with negative sign.
#             plane_response_force = -forces_along_normal_direction
#
#             # Elastic force response due to penetration
#             element_position = 0.5 * (
#                 system.position_collection[..., :-1]
#                 + system.position_collection[..., 1:]
#             )
#             distance_from_plane = np.einsum(
#                 "i, ij->j", self.plane_normal, (element_position - self.plane_origin)
#             )
#             plane_penetration = np.minimum(distance_from_plane - system.radius, 0.0)
#             elastic_force = -self.k * np.einsum(
#                 "i, j->ij", self.plane_normal, plane_penetration
#             )
#
#             # Damping force response due to velocity towards the plane
#             element_velocity = 0.5 * (
#                 system.velocity_collection[..., :-1]
#                 + system.velocity_collection[..., 1:]
#             )
#             normal_component_of_element_velocity = np.einsum(
#                 "i, ij->j", self.plane_normal, element_velocity
#             )
#             damping_force = -self.nu * np.einsum(
#                 "i, j->ij", self.plane_normal, normal_component_of_element_velocity
#             )
#
#             # Compute total plane response force
#             plane_response_force_total = (
#                 plane_response_force + elastic_force + damping_force
#             )
#
#             # Check if the rod elements are in contact with plane.
#             no_contact_point_idx = np.where(
#                 (distance_from_plane - system.radius) > self.surface_tol
#             )
#             # If rod element does not have any contact with plane, plane cannot apply response
#             # force on the element. Thus lets set plane response force to 0.0 for the no contact points.
#             plane_response_force[..., no_contact_point_idx] = 0.0
#             plane_response_force_total[..., no_contact_point_idx] = 0.0
#
#             system.external_forces[..., :-1] += 0.5 * plane_response_force_total
#             system.external_forces[..., 1:] += 0.5 * plane_response_force_total
#
#             return (
#                 np.sqrt(
#                     np.einsum("ij, ij->j", plane_response_force, plane_response_force)
#                 ),
#                 no_contact_point_idx,
#             )
#
#     # class for anisotropic frictional plane
#     # NOTE: friction coefficients are passed as arrays in the order
#     # mu_forward : mu_backward : mu_sideways
#     # head is at x[0] and forward means head to tail
#     # same convention for kinetic and static
#     # mu named as to which direction it opposes
#     class AnistropicFrictionalPlane(NoForces, InteractionPlane):
#         def __init__(
#             self,
#             k,
#             nu,
#             plane_origin,
#             plane_normal,
#             slip_velocity_tol,
#             static_mu_array,
#             kinetic_mu_array,
#         ):
#             InteractionPlane.__init__(self, k, nu, plane_origin, plane_normal)
#             self.slip_velocity_tol = slip_velocity_tol
#             (
#                 self.static_mu_forward,
#                 self.static_mu_backward,
#                 self.static_mu_sideways,
#             ) = static_mu_array
#             (
#                 self.kinetic_mu_forward,
#                 self.kinetic_mu_backward,
#                 self.kinetic_mu_sideways,
#             ) = kinetic_mu_array
#
#         # kinetic and static friction should separate functions
#         # for now putting them together to figure out common variables
#         def apply_forces(self, system, time=0.0):
#             # calculate axial and rolling directions
#             plane_response_force_mag, no_contact_point_idx = self.apply_normal_force(
#                 system
#             )
#             normal_plane_collection = np.repeat(
#                 self.plane_normal.reshape(3, 1),
#                 plane_response_force_mag.shape[0],
#                 axis=1,
#             )
#             # First compute component of rod tangent in plane. Because friction forces acts in plane not out of plane. Thus
#             # axial direction has to be in plane, it cannot be out of plane. We are projecting rod element tangent vector in
#             # to the plane. So friction forces can only be in plane forces and not out of plane.
#             tangent_along_normal_direction = np.einsum(
#                 "ij, ij->j", system.tangents, normal_plane_collection
#             )
#             tangent_perpendicular_to_normal_direction = system.tangents - np.einsum(
#                 "j, ij->ij", tangent_along_normal_direction, normal_plane_collection
#             )
#             tangent_perpendicular_to_normal_direction_mag = np.einsum(
#                 "ij, ij->j",
#                 tangent_perpendicular_to_normal_direction,
#                 tangent_perpendicular_to_normal_direction,
#             )
#             # Normalize tangent_perpendicular_to_normal_direction. This is axial direction for plane. Here we are adding
#             # small tolerance (1e-10) for normalization, in order to prevent division by 0.
#             axial_direction = np.einsum(
#                 "ij, j-> ij",
#                 tangent_perpendicular_to_normal_direction,
#                 1 / (tangent_perpendicular_to_normal_direction_mag + 1e-14),
#             )
#             element_velocity = 0.5 * (
#                 system.velocity_collection[..., :-1]
#                 + system.velocity_collection[..., 1:]
#             )
#
#             # first apply axial kinetic friction
#             velocity_mag_along_axial_direction = np.einsum(
#                 "ij,ij->j", element_velocity, axial_direction
#             )
#             velocity_along_axial_direction = np.einsum(
#                 "j, ij->ij", velocity_mag_along_axial_direction, axial_direction
#             )
#             # Friction forces depends on the direction of velocity, in other words sign
#             # of the velocity vector.
#             velocity_sign_along_axial_direction = np.sign(
#                 velocity_mag_along_axial_direction
#             )
#             # Check top for sign convention
#             kinetic_mu = 0.5 * (
#                 self.kinetic_mu_forward * (1 + velocity_sign_along_axial_direction)
#                 + self.kinetic_mu_backward * (1 - velocity_sign_along_axial_direction)
#             )
#             # Call slip function to check if elements slipping or not
#             slip_function_along_axial_direction = find_slipping_elements(
#                 velocity_along_axial_direction, self.slip_velocity_tol
#             )
#             kinetic_friction_force_along_axial_direction = -(
#                 (1.0 - slip_function_along_axial_direction)
#                 * kinetic_mu
#                 * plane_response_force_mag
#                 * velocity_sign_along_axial_direction
#                 * axial_direction
#             )
#             # If rod element does not have any contact with plane, plane cannot apply friction
#             # force on the element. Thus lets set kinetic friction force to 0.0 for the no contact points.
#             kinetic_friction_force_along_axial_direction[
#                 ..., no_contact_point_idx
#             ] = 0.0
#             system.external_forces[..., :-1] += (
#                 0.5 * kinetic_friction_force_along_axial_direction
#             )
#             system.external_forces[..., 1:] += (
#                 0.5 * kinetic_friction_force_along_axial_direction
#             )
#
#             # Now rolling kinetic friction
#             rolling_direction = _batch_cross(axial_direction, normal_plane_collection)
#             torque_arm = -system.radius * normal_plane_collection
#             velocity_along_rolling_direction = np.einsum(
#                 "ij ,ij ->j ", element_velocity, rolling_direction
#             )
#             directors_transpose = np.einsum("ijk -> jik", system.director_collection)
#             # w_rot = Q.T @ omega @ Q @ r
#             rotation_velocity = _batch_matvec(
#                 directors_transpose,
#                 _batch_cross(
#                     system.omega_collection,
#                     _batch_matvec(system.director_collection, torque_arm),
#                 ),
#             )
#             rotation_velocity_along_rolling_direction = np.einsum(
#                 "ij,ij->j", rotation_velocity, rolling_direction
#             )
#             slip_velocity_mag_along_rolling_direction = (
#                 velocity_along_rolling_direction
#                 + rotation_velocity_along_rolling_direction
#             )
#             slip_velocity_along_rolling_direction = np.einsum(
#                 "j, ij->ij",
#                 slip_velocity_mag_along_rolling_direction,
#                 rolling_direction,
#             )
#             slip_velocity_sign_along_rolling_direction = np.sign(
#                 slip_velocity_mag_along_rolling_direction
#             )
#             slip_function_along_rolling_direction = find_slipping_elements(
#                 slip_velocity_along_rolling_direction, self.slip_velocity_tol
#             )
#             kinetic_friction_force_along_rolling_direction = -(
#                 (1.0 - slip_function_along_rolling_direction)
#                 * self.kinetic_mu_sideways
#                 * plane_response_force_mag
#                 * slip_velocity_sign_along_rolling_direction
#                 * rolling_direction
#             )
#             # If rod element does not have any contact with plane, plane cannot apply friction
#             # force on the element. Thus lets set kinetic friction force to 0.0 for the no contact points.
#             kinetic_friction_force_along_rolling_direction[
#                 ..., no_contact_point_idx
#             ] = 0.0
#             system.external_forces[..., :-1] += (
#                 0.5 * kinetic_friction_force_along_rolling_direction
#             )
#             system.external_forces[..., 1:] += (
#                 0.5 * kinetic_friction_force_along_rolling_direction
#             )
#             # torque = Q @ r @ Fr
#             system.external_torques += _batch_matvec(
#                 system.director_collection,
#                 _batch_cross(
#                     torque_arm, kinetic_friction_force_along_rolling_direction
#                 ),
#             )
#
#             # now axial static friction
#             nodal_total_forces = system.internal_forces + system.external_forces
#             element_total_forces = nodes_to_elements(nodal_total_forces)
#             force_component_along_axial_direction = np.einsum(
#                 "ij,ij->j", element_total_forces, axial_direction
#             )
#             force_component_sign_along_axial_direction = np.sign(
#                 force_component_along_axial_direction
#             )
#             # check top for sign convention
#             static_mu = 0.5 * (
#                 self.static_mu_forward
#                 * (1 + force_component_sign_along_axial_direction)
#                 + self.static_mu_backward
#                 * (1 - force_component_sign_along_axial_direction)
#             )
#             max_friction_force = (
#                 slip_function_along_axial_direction
#                 * static_mu
#                 * plane_response_force_mag
#             )
#             # friction = min(mu N, pushing force)
#             static_friction_force_along_axial_direction = -(
#                 np.minimum(
#                     np.fabs(force_component_along_axial_direction), max_friction_force
#                 )
#                 * force_component_sign_along_axial_direction
#                 * axial_direction
#             )
#             # If rod element does not have any contact with plane, plane cannot apply friction
#             # force on the element. Thus lets set static friction force to 0.0 for the no contact points.
#             static_friction_force_along_axial_direction[..., no_contact_point_idx] = 0.0
#             system.external_forces[..., :-1] += (
#                 0.5 * static_friction_force_along_axial_direction
#             )
#             system.external_forces[..., 1:] += (
#                 0.5 * static_friction_force_along_axial_direction
#             )
#
#             # now rolling static friction
#             # there is some normal, tangent and rolling directions inconsitency from Elastica
#             total_torques = _batch_matvec(
#                 directors_transpose, (system.internal_torques + system.external_torques)
#             )
#             # Elastica has opposite defs of tangents in interaction.h and rod.cpp
#             total_torques_along_axial_direction = np.einsum(
#                 "ij,ij->j", total_torques, axial_direction
#             )
#             force_component_along_rolling_direction = np.einsum(
#                 "ij,ij->j", element_total_forces, rolling_direction
#             )
#             noslip_force = -(
#                 (
#                     system.radius * force_component_along_rolling_direction
#                     - 2.0 * total_torques_along_axial_direction
#                 )
#                 / 3.0
#                 / system.radius
#             )
#             max_friction_force = (
#                 slip_function_along_rolling_direction
#                 * self.static_mu_sideways
#                 * plane_response_force_mag
#             )
#             noslip_force_sign = np.sign(noslip_force)
#             static_friction_force_along_rolling_direction = (
#                 np.minimum(np.fabs(noslip_force), max_friction_force)
#                 * noslip_force_sign
#                 * rolling_direction
#             )
#             # If rod element does not have any contact with plane, plane cannot apply friction
#             # force on the element. Thus lets set plane static friction force to 0.0 for the no contact points.
#             static_friction_force_along_rolling_direction[
#                 ..., no_contact_point_idx
#             ] = 0.0
#             system.external_forces[..., :-1] += (
#                 0.5 * static_friction_force_along_rolling_direction
#             )
#             system.external_forces[..., 1:] += (
#                 0.5 * static_friction_force_along_rolling_direction
#             )
#             system.external_torques += _batch_matvec(
#                 system.director_collection,
#                 _batch_cross(torque_arm, static_friction_force_along_rolling_direction),
#             )
#
#     # slender body theory
#     class SlenderBodyTheory(NoForces):
#         def __init__(self, dynamic_viscosity):
#             super(SlenderBodyTheory, self).__init__()
#             self.dynamic_viscosity = dynamic_viscosity
#
#         def apply_forces(self, system, time=0.0):
#             """
#             This function applies hydrodynamic forces on body
#             using the slender body theory given in
#             Eq. 4.13 Gazzola et. al. RSoS 2018 paper
#
#             Parameters
#             ----------
#             system
#
#             Returns
#             -------
#
#             """
#             total_length = system.lengths.sum()
#
#             element_velocity = 0.5 * (
#                 system.velocity_collection[..., :-1]
#                 + system.velocity_collection[..., 1:]
#             )
#             tangent_tangent_transpose = -0.5 * np.einsum(
#                 "ik, jk -> ijk", system.tangents, system.tangents
#             )
#             # Do I-0.5*t*t'
#             np.einsum("iij->ij", tangent_tangent_transpose, optimize=False)[...] += 1.0
#             factor = (
#                 -4.0
#                 * np.pi
#                 * self.dynamic_viscosity
#                 / np.log(total_length / system.radius)
#                 * system.lengths
#             )
#             stokes_force = factor * np.einsum(
#                 "ijk, jk -> ik", tangent_tangent_transpose, element_velocity
#             )
#
#             system.external_forces[..., :-1] += 0.5 * stokes_force
#             system.external_forces[..., 1:] += 0.5 * stokes_force
#
#     # base class for interaction
#     # only applies normal force no friction
#     class InteractionPlaneRigidBody:
#         def __init__(self, k, nu, plane_origin, plane_normal):
#             self.k = k
#             self.nu = nu
#             self.plane_origin = plane_origin.reshape(3, 1)
#             self.plane_normal = plane_normal.reshape(3)
#             self.surface_tol = 1e-4
#
#         def apply_normal_force(self, system):
#             """
#             This function computes the plane force response on the rigid body, in the
#             case of contact. Contact model given in Eqn 4.8 Gazzola et. al. RSoS 2018 paper
#             is used.
#             Parameters
#             ----------
#             system
#
#             Returns
#             -------
#             magnitude of the plane response
#             """
#
#             # Compute plane response force
#             total_forces = system.internal_forces + system.external_forces
#             force_component_along_normal_direction = np.einsum(
#                 "i, ij->j", self.plane_normal, total_forces
#             )
#             forces_along_normal_direction = np.einsum(
#                 "i, j->ij", self.plane_normal, force_component_along_normal_direction
#             )
#             # If the total force component along the plane normal direction is greater than zero that means,
#             # total force is pushing rod away from the plane not towards the plane. Thus, response force
#             # applied by the surface has to be zero.
#             forces_along_normal_direction[
#                 ..., np.where(force_component_along_normal_direction > 0)
#             ] = 0.0
#             # Compute response force on the element. Plane response force
#             # has to be away from the surface and towards the element. Thus
#             # multiply forces along normal direction with negative sign.
#             plane_response_force = -forces_along_normal_direction
#
#             # Elastic force response due to penetration
#             element_position = system.position_collection
#
#             distance_from_plane = np.einsum(
#                 "i, ij->j", self.plane_normal, (element_position - self.plane_origin)
#             )
#             plane_penetration = np.minimum(distance_from_plane - system.length, 0.0)
#             elastic_force = -self.k * np.einsum(
#                 "i, j->ij", self.plane_normal, plane_penetration
#             )
#
#             # Damping force response due to velocity towards the plane
#             element_velocity = system.velocity_collection
#
#             normal_component_of_element_velocity = np.einsum(
#                 "i, ij->j", self.plane_normal, element_velocity
#             )
#             damping_force = -self.nu * np.einsum(
#                 "i, j->ij", self.plane_normal, normal_component_of_element_velocity
#             )
#
#             # Compute total plane response force
#             plane_response_force_total = (
#                 plane_response_force + elastic_force + damping_force
#             )
#
#             # Check if the rod elements are in contact with plane.
#             base_length = np.linalg.norm(system.length) / 2
#             no_contact_point_idx = np.where(
#                 (distance_from_plane - base_length) > self.surface_tol
#             )
#             # If rod element does not have any contact with plane, plane cannot apply response
#             # force on the element. Thus lets set plane response force to 0.0 for the no contact points.
#             plane_response_force[..., no_contact_point_idx] = 0.0
#             plane_response_force_total[..., no_contact_point_idx] = 0.0
#
#             system.external_forces += plane_response_force_total
#
#             return (
#                 np.sqrt(
#                     np.einsum("ij, ij->j", plane_response_force, plane_response_force)
#                 ),
#                 no_contact_point_idx,
#             )
#
#     class AnistropicFrictionalPlaneRigidBody(NoForces, InteractionPlaneRigidBody):
#         def __init__(
#             self,
#             k,
#             nu,
#             plane_origin,
#             plane_normal,
#             slip_velocity_tol,
#             static_mu_array,
#             kinetic_mu_array,
#         ):
#             InteractionPlaneRigidBody.__init__(self, k, nu, plane_origin, plane_normal)
#             self.slip_velocity_tol = slip_velocity_tol
#             (
#                 self.static_mu_forward,
#                 self.static_mu_backward,
#                 self.static_mu_sideways,
#             ) = static_mu_array
#             (
#                 self.kinetic_mu_forward,
#                 self.kinetic_mu_backward,
#                 self.kinetic_mu_sideways,
#             ) = kinetic_mu_array
#
#         # kinetic and static friction should separate functions
#         # for now putting them together to figure out common variables
#         def apply_forces(self, system, time=0.0):
#             # calculate axial and rolling directions
#             plane_response_force_mag, no_contact_point_idx = self.apply_normal_force(
#                 system
#             )
#             # normal_plane_collection = np.repeat(
#             #     self.plane_normal.reshape(3, 1), plane_response_force_mag.shape[0], axis=1
#             # )
#             # First compute component of rod tangent in plane. Because friction forces acts in plane not out of plane. Thus
#             # axial direction has to be in plane, it cannot be out of plane. We are projecting rod element tangent vector in
#             # to the plane. So friction forces can only be in plane forces and not out of plane.
#             # tangent_along_normal_direction = np.einsum(
#             #     "ij, ij->j", system.tangents, normal_plane_collection
#             # )
#             # tangent_perpendicular_to_normal_direction = system.tangents - np.einsum(
#             #     "j, ij->ij", tangent_along_normal_direction, normal_plane_collection
#             # )
#             # tangent_perpendicular_to_normal_direction_mag = np.einsum(
#             #     "ij, ij->j",
#             #     tangent_perpendicular_to_normal_direction,
#             #     tangent_perpendicular_to_normal_direction,
#             # )
#             # # Normalize tangent_perpendicular_to_normal_direction. This is axial direction for plane. Here we are adding
#             # # small tolerance (1e-10) for normalization, in order to prevent division by 0.
#             # axial_direction = np.einsum(
#             #     "ij, j-> ij",
#             #     tangent_perpendicular_to_normal_direction,
#             #     1 / (tangent_perpendicular_to_normal_direction_mag + 1e-14),
#             # )
#             # FIXME: In future change the below part we should be able to compute the normal
#             axial_direction = system.normal  # system.tangents
#             element_velocity = system.velocity_collection
#
#             # first apply axial kinetic friction
#             velocity_mag_along_axial_direction = np.einsum(
#                 "ij,ij->j", element_velocity, axial_direction
#             )
#             velocity_along_axial_direction = np.einsum(
#                 "j, ij->ij", velocity_mag_along_axial_direction, axial_direction
#             )
#             # Friction forces depends on the direction of velocity, in other words sign
#             # of the velocity vector.
#             velocity_sign_along_axial_direction = np.sign(
#                 velocity_mag_along_axial_direction
#             )
#             # Check top for sign convention
#             kinetic_mu = 0.5 * (
#                 self.kinetic_mu_forward * (1 + velocity_sign_along_axial_direction)
#                 + self.kinetic_mu_backward * (1 - velocity_sign_along_axial_direction)
#             )
#             # Call slip function to check if elements slipping or not
#             slip_function_along_axial_direction = find_slipping_elements(
#                 velocity_along_axial_direction, self.slip_velocity_tol
#             )
#             kinetic_friction_force_along_axial_direction = -(
#                 (1.0 - slip_function_along_axial_direction)
#                 * kinetic_mu
#                 * plane_response_force_mag
#                 * velocity_sign_along_axial_direction
#                 * axial_direction
#             )
#             # If rod element does not have any contact with plane, plane cannot apply friction
#             # force on the element. Thus lets set kinetic friction force to 0.0 for the no contact points.
#             kinetic_friction_force_along_axial_direction[
#                 ..., no_contact_point_idx
#             ] = 0.0
#             system.external_forces += kinetic_friction_force_along_axial_direction
#
#             # # Now rolling kinetic friction
#             # rolling_direction = _batch_cross(axial_direction, normal_plane_collection)
#             # torque_arm = -system.radius * normal_plane_collection
#             # velocity_along_rolling_direction = np.einsum(
#             #     "ij ,ij ->j ", element_velocity, rolling_direction
#             # )
#             # directors_transpose = np.einsum("ijk -> jik", system.director_collection)
#             # # w_rot = Q.T @ omega @ Q @ r
#             # rotation_velocity = _batch_matvec(
#             #     directors_transpose,
#             #     _batch_cross(
#             #         system.omega_collection,
#             #         _batch_matvec(system.director_collection, torque_arm),
#             #     ),
#             # )
#             # rotation_velocity_along_rolling_direction = np.einsum(
#             #     "ij,ij->j", rotation_velocity, rolling_direction
#             # )
#             # slip_velocity_mag_along_rolling_direction = (
#             #     velocity_along_rolling_direction + rotation_velocity_along_rolling_direction
#             # )
#             # slip_velocity_along_rolling_direction = np.einsum(
#             #     "j, ij->ij", slip_velocity_mag_along_rolling_direction, rolling_direction
#             # )
#             # slip_velocity_sign_along_rolling_direction = np.sign(
#             #     slip_velocity_mag_along_rolling_direction
#             # )
#             # slip_function_along_rolling_direction = find_slipping_elements(
#             #     slip_velocity_along_rolling_direction, self.slip_velocity_tol
#             # )
#             # kinetic_friction_force_along_rolling_direction = -(
#             #     (1.0 - slip_function_along_rolling_direction)
#             #     * self.kinetic_mu_sideways
#             #     * plane_response_force_mag
#             #     * slip_velocity_sign_along_rolling_direction
#             #     * rolling_direction
#             # )
#             # # If rod element does not have any contact with plane, plane cannot apply friction
#             # # force on the element. Thus lets set kinetic friction force to 0.0 for the no contact points.
#             # kinetic_friction_force_along_rolling_direction[..., no_contact_point_idx] = 0.0
#             # system.external_forces += kinetic_friction_force_along_rolling_direction
#             #
#             # # torque = Q @ r @ Fr
#             # system.external_torques += _batch_matvec(
#             #     system.director_collection,
#             #     _batch_cross(torque_arm, kinetic_friction_force_along_rolling_direction),
#             # )
#
#             # now axial static friction
#             element_total_forces = system.internal_forces + system.external_forces
#             force_component_along_axial_direction = np.einsum(
#                 "ij,ij->j", element_total_forces, axial_direction
#             )
#             force_component_sign_along_axial_direction = np.sign(
#                 force_component_along_axial_direction
#             )
#             # check top for sign convention
#             static_mu = 0.5 * (
#                 self.static_mu_forward
#                 * (1 + force_component_sign_along_axial_direction)
#                 + self.static_mu_backward
#                 * (1 - force_component_sign_along_axial_direction)
#             )
#             max_friction_force = (
#                 slip_function_along_axial_direction
#                 * static_mu
#                 * plane_response_force_mag
#             )
#             # friction = min(mu N, pushing force)
#             static_friction_force_along_axial_direction = -(
#                 np.minimum(
#                     np.fabs(force_component_along_axial_direction), max_friction_force
#                 )
#                 * force_component_sign_along_axial_direction
#                 * axial_direction
#             )
#             # If rod element does not have any contact with plane, plane cannot apply friction
#             # force on the element. Thus lets set static friction force to 0.0 for the no contact points.
#             static_friction_force_along_axial_direction[..., no_contact_point_idx] = 0.0
#             system.external_forces += static_friction_force_along_axial_direction
#
#             # # now rolling static friction
#             # # there is some normal, tangent and rolling directions inconsitency from Elastica
#             # total_torques = _batch_matvec(
#             #     directors_transpose, (system.internal_torques + system.external_torques)
#             # )
#             # # Elastica has opposite defs of tangents in interaction.h and rod.cpp
#             # total_torques_along_axial_direction = np.einsum(
#             #     "ij,ij->j", total_torques, axial_direction
#             # )
#             # force_component_along_rolling_direction = np.einsum(
#             #     "ij,ij->j", element_total_forces, rolling_direction
#             # )
#             # noslip_force = -(
#             #     (
#             #         system.radius * force_component_along_rolling_direction
#             #         - 2.0 * total_torques_along_axial_direction
#             #     )
#             #     / 3.0
#             #     / system.radius
#             # )
#             # max_friction_force = (
#             #     slip_function_along_rolling_direction
#             #     * self.static_mu_sideways
#             #     * plane_response_force_mag
#             # )
#             # noslip_force_sign = np.sign(noslip_force)
#             # static_friction_force_along_rolling_direction = (
#             #     np.minimum(np.fabs(noslip_force), max_friction_force)
#             #     * noslip_force_sign
#             #     * rolling_direction
#             # )
#             # # If rod element does not have any contact with plane, plane cannot apply friction
#             # # force on the element. Thus lets set plane static friction force to 0.0 for the no contact points.
#             # static_friction_force_along_rolling_direction[..., no_contact_point_idx] = 0.0
#             # system.external_forces += static_friction_force_along_rolling_direction
#
#             # system.external_torques += _batch_matvec(
#             #     system.director_collection,
#             #     _batch_cross(torque_arm, static_friction_force_along_rolling_direction),
#             # )<|MERGE_RESOLUTION|>--- conflicted
+++ resolved
@@ -1,720 +1,27 @@
-<<<<<<< HEAD
 __doc__ = """ Interaction module """
 __all__ = [
-    "AnistropicFrictionalPlane",
-    "AnistropicFrictionalPlaneRigidBody",
+    "AnisotropicFrictionalPlane",
+    "AnisotropicFrictionalPlaneRigidBody",
     "SlenderBodyTheory",
 ]
 from elastica import IMPORT_NUMBA
 
 if IMPORT_NUMBA:
     from elastica._elastica_numba._interaction import (
-        AnistropicFrictionalPlane,
+        AnisotropicFrictionalPlane,
         InteractionPlane,
-        AnistropicFrictionalPlaneRigidBody,
+        AnisotropicFrictionalPlaneRigidBody,
         InteractionPlaneRigidBody,
         SlenderBodyTheory,
     )
 else:
     from elastica._elastica_numpy._interaction import (
-        AnistropicFrictionalPlane,
+        AnisotropicFrictionalPlane,
         InteractionPlane,
-        AnistropicFrictionalPlaneRigidBody,
+        AnisotropicFrictionalPlaneRigidBody,
         InteractionPlaneRigidBody,
         SlenderBodyTheory,
     )
-=======
-__doc__ = """ Module containing interactions between a rod and its environment. """
-
-import numpy as np
-import numba
-from ._linalg import _batch_matmul, _batch_matvec, _batch_cross
-from elastica.utils import MaxDimension
-from elastica.external_forces import NoForces
-
-
-def find_slipping_elements(velocity_slip, velocity_threshold):
-    """
-    This function takes the velocity of elements and checks if they are larger than the threshold velocity.
-    If the velocity of elements is larger than threshold velocity, that means those elements are slipping.
-    In other words, kinetic friction will be acting on those elements, not static friction.
-    This function outputs an array called slip function, this array has a size of the number of elements.
-    If the velocity of the element is smaller than the threshold velocity slip function value for that element is 1,
-    which means static friction is acting on that element. If the velocity of the element is larger than
-    the threshold velocity slip function value for that element is between 0 and 1, which means kinetic friction is acting
-    on that element.
-
-    Parameters
-    ----------
-    velocity_slip : numpy.ndarray
-        2D (dim, blocksize) array containing data with 'float' type.
-        Rod-like object element velocity.
-    velocity_threshold : float
-        Threshold velocity to determine slip.
-
-    Returns
-    -------
-    slip_function : numpy.ndarray
-        2D (dim, blocksize) array containing data with 'float' type.
-    """
-    abs_velocity_slip = np.sqrt(np.einsum("ij, ij->j", velocity_slip, velocity_slip))
-    slip_points = np.where(np.fabs(abs_velocity_slip) > velocity_threshold)
-    slip_function = np.ones((velocity_slip.shape[1]))
-    slip_function[slip_points] = np.fabs(
-        1.0 - np.minimum(1.0, abs_velocity_slip[slip_points] / velocity_threshold - 1.0)
-    )
-    return slip_function
-
-
-# TODO: node_to_elements only used in friction, so that it is located here, we can change it.
-# Converting forces on nodes to elements
-def nodes_to_elements(input):
-    """
-    This function converts the rod-like object dofs on nodes to
-    dofs on elements. For example, node velocity is converted to
-    element velocity.
-
-    Parameters
-    ----------
-    input: numpy.ndarray
-        2D (dim, blocksize) array containing data with 'float' type.
-
-    Returns
-    -------
-    output: numpy.ndarray
-        2D (dim, blocksize) array containing data with 'float' type.
-    """
-    # TODO: find a way with out initialzing output vector
-    output = np.zeros((input.shape[0], input.shape[1] - 1))
-    output[..., :-1] += 0.5 * input[..., 1:-1]
-    output[..., 1:] += 0.5 * input[..., 1:-1]
-    output[..., 0] += input[..., 0]
-    output[..., -1] += input[..., -1]
-    return output
-
-
-# base class for interaction
-# only applies normal force no friction
-class InteractionPlane:
-    """
-    The interaction plane class computes the plane reaction
-    force on a rod-like object.  For more details regarding the contact module refer to
-    Eqn 4.8 of Gazzola et al. RSoS (2018).
-
-        Attributes
-        ----------
-        k: float
-            Stiffness coefficient between the plane and the rod-like object.
-        nu: float
-            Dissipation coefficient between the plane and the rod-like object.
-        plane_origin: numpy.ndarray
-            2D (dim, 1) array containing data with 'float' type.
-            Origin of the plane.
-        plane_normal: numpy.ndarray
-           2D (dim, 1) array containing data with 'float' type.
-           The normal vector of the plane.
-        surface_tol: float
-            Penetration tolerance between the plane and the rod-like object.
-
-    """
-
-    def __init__(self, k, nu, plane_origin, plane_normal):
-        """
-
-        Parameters
-        ----------
-        k: float
-            Stiffness coefficient between the plane and the rod-like object.
-        nu: float
-            Dissipation coefficient between the plane and the rod-like object.
-        plane_origin: numpy.ndarray
-           2D (dim, 1) array containing data with 'float' type.
-           Origin of the plane.
-        plane_normal: numpy.ndarray
-            2D (dim, 1) array containing data with 'float' type.
-            The normal vector of the plane.
-        """
-        self.k = k
-        self.nu = nu
-        self.plane_origin = plane_origin.reshape(3, 1)
-        self.plane_normal = plane_normal.reshape(3)
-        self.surface_tol = 1e-4
-
-    def apply_normal_force(self, system):
-        """
-        In the case of contact with the plane, this function computes the plane reaction force on the element.
-
-        Parameters
-        ----------
-        system: object
-            Rod-like object.
-
-        Returns
-        -------
-        plane_response_force_mag : numpy.ndarray
-            1D (blocksize) array containing data with 'float' type.
-            Magnitude of plane response force acting on rod-like object.
-        no_contact_point_idx : numpy.ndarray
-            1D (blocksize) array containing data with 'int' type.
-            Index of rod-like object elements that are not in contact with the plane.
-        """
-
-        # Compute plane response force
-        nodal_total_forces = system.internal_forces + system.external_forces
-        element_total_forces = nodes_to_elements(nodal_total_forces)
-        force_component_along_normal_direction = np.einsum(
-            "i, ij->j", self.plane_normal, element_total_forces
-        )
-        forces_along_normal_direction = np.einsum(
-            "i, j->ij", self.plane_normal, force_component_along_normal_direction
-        )
-        # If the total force component along the plane normal direction is greater than zero that means,
-        # total force is pushing rod away from the plane not towards the plane. Thus, response force
-        # applied by the surface has to be zero.
-        forces_along_normal_direction[
-            ..., np.where(force_component_along_normal_direction > 0)
-        ] = 0.0
-        # Compute response force on the element. Plane response force
-        # has to be away from the surface and towards the element. Thus
-        # multiply forces along normal direction with negative sign.
-        plane_response_force = -forces_along_normal_direction
-
-        # Elastic force response due to penetration
-        element_position = 0.5 * (
-            system.position_collection[..., :-1] + system.position_collection[..., 1:]
-        )
-        distance_from_plane = np.einsum(
-            "i, ij->j", self.plane_normal, (element_position - self.plane_origin)
-        )
-        plane_penetration = np.minimum(distance_from_plane - system.radius, 0.0)
-        elastic_force = -self.k * np.einsum(
-            "i, j->ij", self.plane_normal, plane_penetration
-        )
-
-        # Damping force response due to velocity towards the plane
-        element_velocity = 0.5 * (
-            system.velocity_collection[..., :-1] + system.velocity_collection[..., 1:]
-        )
-        normal_component_of_element_velocity = np.einsum(
-            "i, ij->j", self.plane_normal, element_velocity
-        )
-        damping_force = -self.nu * np.einsum(
-            "i, j->ij", self.plane_normal, normal_component_of_element_velocity
-        )
-
-        # Compute total plane response force
-        plane_response_force_total = (
-            plane_response_force + elastic_force + damping_force
-        )
-
-        # Check if the rod elements are in contact with plane.
-        no_contact_point_idx = np.where(
-            (distance_from_plane - system.radius) > self.surface_tol
-        )
-        # If rod element does not have any contact with plane, plane cannot apply response
-        # force on the element. Thus lets set plane response force to 0.0 for the no contact points.
-        plane_response_force[..., no_contact_point_idx] = 0.0
-        plane_response_force_total[..., no_contact_point_idx] = 0.0
-
-        system.external_forces[..., :-1] += 0.5 * plane_response_force_total
-        system.external_forces[..., 1:] += 0.5 * plane_response_force_total
-
-        return (
-            np.sqrt(np.einsum("ij, ij->j", plane_response_force, plane_response_force)),
-            no_contact_point_idx,
-        )
-
-
-# class for anisotropic frictional plane
-# NOTE: friction coefficients are passed as arrays in the order
-# mu_forward : mu_backward : mu_sideways
-# head is at x[0] and forward means head to tail
-# same convention for kinetic and static
-# mu named as to which direction it opposes
-class AnisotropicFrictionalPlane(NoForces, InteractionPlane):
-    """
-    This anisotropic friction plane class is for computing
-    anisotropic friction forces on rods.
-    A detailed explanation of the implemented equations
-    can be found in Gazzola et al. RSoS. (2018).
-
-        Attributes
-        ----------
-        k: float
-            Stiffness coefficient between the plane and the rod-like object.
-        nu: float
-            Dissipation coefficient between the plane and the rod-like object.
-        plane_origin: numpy.ndarray
-            2D (dim, 1) array containing data with 'float' type.
-            Origin of the plane.
-        plane_normal: numpy.ndarray
-            2D (dim, 1) array containing data with 'float' type.
-            The normal vector of the plane.
-        slip_velocity_tol: float
-            Velocity tolerance to determine if the element is slipping or not.
-        static_mu_array: numpy.ndarray
-            1D (3,) array containing data with 'float' type.
-            [forward, backward, sideways] static friction coefficients.
-        kinetic_mu_array: numpy.ndarray
-            1D (3,) array containing data with 'float' type.
-            [forward, backward, sideways] kinetic friction coefficients.
-    """
-
-    def __init__(
-        self,
-        k,
-        nu,
-        plane_origin,
-        plane_normal,
-        slip_velocity_tol,
-        static_mu_array,
-        kinetic_mu_array,
-    ):
-        """
-
-        Parameters
-        ----------
-        k: float
-            Stiffness coefficient between the plane and the rod-like object.
-        nu: float
-            Dissipation coefficient between the plane and the rod-like object.
-        plane_origin: numpy.ndarray
-            2D (dim, 1) array containing data with 'float' type.
-            Origin of the plane.
-        plane_normal: numpy.ndarray
-            2D (dim, 1) array containing data with 'float' type.
-            The normal vector of the plane.
-        slip_velocity_tol: float
-            Velocity tolerance to determine if the element is slipping or not.
-        static_mu_array: numpy.ndarray
-            1D (3,) array containing data with 'float' type.
-            [forward, backward, sideways] static friction coefficients.
-        kinetic_mu_array: numpy.ndarray
-            1D (3,) array containing data with 'float' type.
-            [forward, backward, sideways] kinetic friction coefficients.
-        """
-        InteractionPlane.__init__(self, k, nu, plane_origin, plane_normal)
-        self.slip_velocity_tol = slip_velocity_tol
-        (
-            self.static_mu_forward,
-            self.static_mu_backward,
-            self.static_mu_sideways,
-        ) = static_mu_array
-        (
-            self.kinetic_mu_forward,
-            self.kinetic_mu_backward,
-            self.kinetic_mu_sideways,
-        ) = kinetic_mu_array
-
-    # kinetic and static friction should separate functions
-    # for now putting them together to figure out common variables
-    def apply_forces(self, system, time=0.0):
-
-        # calculate axial and rolling directions
-        plane_response_force_mag, no_contact_point_idx = self.apply_normal_force(system)
-        normal_plane_collection = np.repeat(
-            self.plane_normal.reshape(3, 1), plane_response_force_mag.shape[0], axis=1
-        )
-        # First compute component of rod tangent in plane. Because friction forces acts in plane not out of plane. Thus
-        # axial direction has to be in plane, it cannot be out of plane. We are projecting rod element tangent vector in
-        # to the plane. So friction forces can only be in plane forces and not out of plane.
-        tangent_along_normal_direction = np.einsum(
-            "ij, ij->j", system.tangents, normal_plane_collection
-        )
-        tangent_perpendicular_to_normal_direction = system.tangents - np.einsum(
-            "j, ij->ij", tangent_along_normal_direction, normal_plane_collection
-        )
-        tangent_perpendicular_to_normal_direction_mag = np.einsum(
-            "ij, ij->j",
-            tangent_perpendicular_to_normal_direction,
-            tangent_perpendicular_to_normal_direction,
-        )
-        # Normalize tangent_perpendicular_to_normal_direction. This is axial direction for plane. Here we are adding
-        # small tolerance (1e-10) for normalization, in order to prevent division by 0.
-        axial_direction = np.einsum(
-            "ij, j-> ij",
-            tangent_perpendicular_to_normal_direction,
-            1 / (tangent_perpendicular_to_normal_direction_mag + 1e-14),
-        )
-        element_velocity = 0.5 * (
-            system.velocity_collection[..., :-1] + system.velocity_collection[..., 1:]
-        )
-
-        # first apply axial kinetic friction
-        velocity_mag_along_axial_direction = np.einsum(
-            "ij,ij->j", element_velocity, axial_direction
-        )
-        velocity_along_axial_direction = np.einsum(
-            "j, ij->ij", velocity_mag_along_axial_direction, axial_direction
-        )
-        # Friction forces depends on the direction of velocity, in other words sign
-        # of the velocity vector.
-        velocity_sign_along_axial_direction = np.sign(
-            velocity_mag_along_axial_direction
-        )
-        # Check top for sign convention
-        kinetic_mu = 0.5 * (
-            self.kinetic_mu_forward * (1 + velocity_sign_along_axial_direction)
-            + self.kinetic_mu_backward * (1 - velocity_sign_along_axial_direction)
-        )
-        # Call slip function to check if elements slipping or not
-        slip_function_along_axial_direction = find_slipping_elements(
-            velocity_along_axial_direction, self.slip_velocity_tol
-        )
-        kinetic_friction_force_along_axial_direction = -(
-            (1.0 - slip_function_along_axial_direction)
-            * kinetic_mu
-            * plane_response_force_mag
-            * velocity_sign_along_axial_direction
-            * axial_direction
-        )
-        # If rod element does not have any contact with plane, plane cannot apply friction
-        # force on the element. Thus lets set kinetic friction force to 0.0 for the no contact points.
-        kinetic_friction_force_along_axial_direction[..., no_contact_point_idx] = 0.0
-        system.external_forces[..., :-1] += (
-            0.5 * kinetic_friction_force_along_axial_direction
-        )
-        system.external_forces[..., 1:] += (
-            0.5 * kinetic_friction_force_along_axial_direction
-        )
-
-        # Now rolling kinetic friction
-        rolling_direction = _batch_cross(axial_direction, normal_plane_collection)
-        torque_arm = -system.radius * normal_plane_collection
-        velocity_along_rolling_direction = np.einsum(
-            "ij ,ij ->j ", element_velocity, rolling_direction
-        )
-        directors_transpose = np.einsum("ijk -> jik", system.director_collection)
-        # w_rot = Q.T @ omega @ Q @ r
-        rotation_velocity = _batch_matvec(
-            directors_transpose,
-            _batch_cross(
-                system.omega_collection,
-                _batch_matvec(system.director_collection, torque_arm),
-            ),
-        )
-        rotation_velocity_along_rolling_direction = np.einsum(
-            "ij,ij->j", rotation_velocity, rolling_direction
-        )
-        slip_velocity_mag_along_rolling_direction = (
-            velocity_along_rolling_direction + rotation_velocity_along_rolling_direction
-        )
-        slip_velocity_along_rolling_direction = np.einsum(
-            "j, ij->ij", slip_velocity_mag_along_rolling_direction, rolling_direction
-        )
-        slip_velocity_sign_along_rolling_direction = np.sign(
-            slip_velocity_mag_along_rolling_direction
-        )
-        slip_function_along_rolling_direction = find_slipping_elements(
-            slip_velocity_along_rolling_direction, self.slip_velocity_tol
-        )
-        kinetic_friction_force_along_rolling_direction = -(
-            (1.0 - slip_function_along_rolling_direction)
-            * self.kinetic_mu_sideways
-            * plane_response_force_mag
-            * slip_velocity_sign_along_rolling_direction
-            * rolling_direction
-        )
-        # If rod element does not have any contact with plane, plane cannot apply friction
-        # force on the element. Thus lets set kinetic friction force to 0.0 for the no contact points.
-        kinetic_friction_force_along_rolling_direction[..., no_contact_point_idx] = 0.0
-        system.external_forces[..., :-1] += (
-            0.5 * kinetic_friction_force_along_rolling_direction
-        )
-        system.external_forces[..., 1:] += (
-            0.5 * kinetic_friction_force_along_rolling_direction
-        )
-        # torque = Q @ r @ Fr
-        system.external_torques += _batch_matvec(
-            system.director_collection,
-            _batch_cross(torque_arm, kinetic_friction_force_along_rolling_direction),
-        )
-
-        # now axial static friction
-        nodal_total_forces = system.internal_forces + system.external_forces
-        element_total_forces = nodes_to_elements(nodal_total_forces)
-        force_component_along_axial_direction = np.einsum(
-            "ij,ij->j", element_total_forces, axial_direction
-        )
-        force_component_sign_along_axial_direction = np.sign(
-            force_component_along_axial_direction
-        )
-        # check top for sign convention
-        static_mu = 0.5 * (
-            self.static_mu_forward * (1 + force_component_sign_along_axial_direction)
-            + self.static_mu_backward * (1 - force_component_sign_along_axial_direction)
-        )
-        max_friction_force = (
-            slip_function_along_axial_direction * static_mu * plane_response_force_mag
-        )
-        # friction = min(mu N, pushing force)
-        static_friction_force_along_axial_direction = -(
-            np.minimum(
-                np.fabs(force_component_along_axial_direction), max_friction_force
-            )
-            * force_component_sign_along_axial_direction
-            * axial_direction
-        )
-        # If rod element does not have any contact with plane, plane cannot apply friction
-        # force on the element. Thus lets set static friction force to 0.0 for the no contact points.
-        static_friction_force_along_axial_direction[..., no_contact_point_idx] = 0.0
-        system.external_forces[..., :-1] += (
-            0.5 * static_friction_force_along_axial_direction
-        )
-        system.external_forces[..., 1:] += (
-            0.5 * static_friction_force_along_axial_direction
-        )
-
-        # now rolling static friction
-        # there is some normal, tangent and rolling directions inconsitency from Elastica
-        total_torques = _batch_matvec(
-            directors_transpose, (system.internal_torques + system.external_torques)
-        )
-        # Elastica has opposite defs of tangents in interaction.h and rod.cpp
-        total_torques_along_axial_direction = np.einsum(
-            "ij,ij->j", total_torques, axial_direction
-        )
-        force_component_along_rolling_direction = np.einsum(
-            "ij,ij->j", element_total_forces, rolling_direction
-        )
-        noslip_force = -(
-            (
-                system.radius * force_component_along_rolling_direction
-                - 2.0 * total_torques_along_axial_direction
-            )
-            / 3.0
-            / system.radius
-        )
-        max_friction_force = (
-            slip_function_along_rolling_direction
-            * self.static_mu_sideways
-            * plane_response_force_mag
-        )
-        noslip_force_sign = np.sign(noslip_force)
-        static_friction_force_along_rolling_direction = (
-            np.minimum(np.fabs(noslip_force), max_friction_force)
-            * noslip_force_sign
-            * rolling_direction
-        )
-        # If rod element does not have any contact with plane, plane cannot apply friction
-        # force on the element. Thus lets set plane static friction force to 0.0 for the no contact points.
-        static_friction_force_along_rolling_direction[..., no_contact_point_idx] = 0.0
-        system.external_forces[..., :-1] += (
-            0.5 * static_friction_force_along_rolling_direction
-        )
-        system.external_forces[..., 1:] += (
-            0.5 * static_friction_force_along_rolling_direction
-        )
-        system.external_torques += _batch_matvec(
-            system.director_collection,
-            _batch_cross(torque_arm, static_friction_force_along_rolling_direction),
-        )
-
-
-# Slender body module
-@numba.njit
-def sum_over_elements(input):
-    """
-    This function sums all elements of the input array.
-    Using a Numba njit decorator shows better performance
-    compared to python sum(), .sum() and np.sum()
-
-    Parameters
-    ----------
-    input: numpy.ndarray
-        1D (blocksize) array containing data with 'float' type.
-
-    Returns
-    -------
-    float
-
-    """
-    """
-    Developer Note
-    -----
-    Faster than sum(), .sum() and np.sum()
-
-    For blocksize = 200
-
-    sum(): 36.9 µs ± 3.99 µs per loop (mean ± std. dev. of 7 runs, 10000 loops each)
-
-    .sum(): 3.17 µs ± 90.1 ns per loop (mean ± std. dev. of 7 runs, 100000 loops each)
-
-    np.sum(): 5.17 µs ± 364 ns per loop (mean ± std. dev. of 7 runs, 100000 loops each)
-
-    This version: 513 ns ± 24.6 ns per loop (mean ± std. dev. of 7 runs, 1000000 loops each)
-    """
-
-    output = 0.0
-    for i in range(input.shape[0]):
-        output += input[i]
-
-    return output
-
-
-@numba.njit
-def node_to_element_velocity(node_velocity):
-    """
-    This function computes the velocity of the elements.
-    Here we define a separate function because benchmark results
-    showed that using Numba, we get almost 3 times faster calculation.
-
-    Parameters
-    ----------
-    node_velocity: numpy.ndarray
-        2D (dim, blocksize) array containing data with 'float' type.
-
-    Returns
-    -------
-    element_velocity: numpy.ndarray
-        2D (dim, blocksize) array containing data with 'float' type.
-
-    """
-
-    """
-    Developer Note
-    ----
-    Faster than pure python for blocksize 100
-
-    python: 3.81 µs ± 427 ns per loop (mean ± std. dev. of 7 runs, 100000 loops each)
-
-    this version: 1.11 µs ± 19.3 ns per loop (mean ± std. dev. of 7 runs, 1000000 loops each)
-    """
-
-    element_velocity = 0.5 * (node_velocity[..., :-1] + node_velocity[..., 1:])
-    return element_velocity
-
-
-@numba.njit
-def slender_body_forces(
-    tangents, velocity_collection, dynamic_viscosity, lengths, radius
-):
-    r"""
-    This function computes hydrodynamic forces on a body using slender body theory.
-    The below implementation is from Eq. 4.13 in Gazzola et al. RSoS. (2018).
-
-    .. math::
-        F_{h}=\frac{-4\pi\mu}{\ln{(L/r)}}\left(\mathbf{I}-\frac{1}{2}\mathbf{t}^{\textrm{T}}\mathbf{t}\right)\mathbf{v}
-
-
-
-    Parameters
-    ----------
-    tangents: numpy.ndarray
-        2D (dim, blocksize) array containing data with 'float' type.
-        Rod-like element tangent directions.
-    velocity_collection: numpy.ndarray
-        2D (dim, blocksize) array containing data with 'float' type.
-        Rod-like object velocity collection.
-    dynamic_viscosity: float
-        Dynamic viscosity of the fluid.
-    length: numpy.ndarray
-        1D (blocksize) array containing data with 'float' type.
-        Rod-like object element lengths.
-    radius: numpy.ndarray
-        1D (blocksize) array containing data with 'float' type.
-        Rod-like object element radius.
-
-    Returns
-    -------
-    stokes_force: numpy.ndarray
-       2D (dim, blocksize) array containing data with 'float' type.
-    """
-
-    """
-    Developer Note
-    ----
-    Faster than numpy einsum implementation for blocksize 100
-
-    numpy: 39.5 µs ± 6.78 µs per loop (mean ± std. dev. of 7 runs, 10000 loops each)
-
-    this version: 3.91 µs ± 310 ns per loop (mean ± std. dev. of 7 runs, 100000 loops each)
-    """
-
-    f = np.empty((tangents.shape[0], tangents.shape[1]))
-    total_length = sum_over_elements(lengths)
-    element_velocity = node_to_element_velocity(velocity_collection)
-
-    for k in range(tangents.shape[1]):
-        # compute the entries of t`t. a[#][#] are the the
-        # entries of t`t matrix
-        a11 = tangents[0, k] * tangents[0, k]
-        a12 = tangents[0, k] * tangents[1, k]
-        a13 = tangents[0, k] * tangents[2, k]
-
-        a21 = tangents[1, k] * tangents[0, k]
-        a22 = tangents[1, k] * tangents[1, k]
-        a23 = tangents[1, k] * tangents[2, k]
-
-        a31 = tangents[2, k] * tangents[0, k]
-        a32 = tangents[2, k] * tangents[1, k]
-        a33 = tangents[2, k] * tangents[2, k]
-
-        # factor = - 4*pi*mu/ln(L/r)
-        factor = (
-            -4.0
-            * np.pi
-            * dynamic_viscosity
-            / np.log(total_length / radius[k])
-            * lengths[k]
-        )
-
-        # Fh = factor * ((I - 0.5 * a) * v)
-        f[0, k] = factor * (
-            (1.0 - 0.5 * a11) * element_velocity[0, k]
-            + (0.0 - 0.5 * a12) * element_velocity[1, k]
-            + (0.0 - 0.5 * a13) * element_velocity[2, k]
-        )
-        f[1, k] = factor * (
-            (0.0 - 0.5 * a21) * element_velocity[0, k]
-            + (1.0 - 0.5 * a22) * element_velocity[1, k]
-            + (0.0 - 0.5 * a23) * element_velocity[2, k]
-        )
-        f[2, k] = factor * (
-            (0.0 - 0.5 * a31) * element_velocity[0, k]
-            + (0.0 - 0.5 * a32) * element_velocity[1, k]
-            + (1.0 - 0.5 * a33) * element_velocity[2, k]
-        )
-
-    return f
-
-
-# slender body theory
-class SlenderBodyTheory(NoForces):
-    """
-    This slender body theory class is for flow-structure
-    interaction problems. This class applies hydrodynamic
-    forces on the body using the slender body theory given in
-    Eq. 4.13 of Gazzola et al. RSoS (2018).
-
-        Attributes
-        ----------
-        dynamic_viscosity: float
-            Dynamic viscosity of the fluid.
-
-    """
-
-    def __init__(self, dynamic_viscosity):
-        """
-
-        Parameters
-        ----------
-        dynamic_viscosity : float
-            Dynamic viscosity of the fluid.
-        """
-        super(SlenderBodyTheory, self).__init__()
-        self.dynamic_viscosity = dynamic_viscosity
-
-    def apply_forces(self, system, time=0.0):
-
-        stokes_force = slender_body_forces(
-            system.tangents,
-            system.velocity_collection,
-            self.dynamic_viscosity,
-            system.lengths,
-            system.radius,
-        )
->>>>>>> f4537f0e
 
 # import numpy as np
 # from elastica.utils import MaxDimension
